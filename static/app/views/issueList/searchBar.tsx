import {useCallback, useMemo} from 'react';
import styled from '@emotion/styled';
import orderBy from 'lodash/orderBy';

// eslint-disable-next-line no-restricted-imports
import {fetchTagValues} from 'sentry/actionCreators/tags';
import {SearchQueryBuilder} from 'sentry/components/searchQueryBuilder';
import type {FilterKeySection} from 'sentry/components/searchQueryBuilder/types';
import SmartSearchBar from 'sentry/components/smartSearchBar';
import type {SearchGroup} from 'sentry/components/smartSearchBar/types';
import {ItemType} from 'sentry/components/smartSearchBar/types';
import {IconStar} from 'sentry/icons';
import {t} from 'sentry/locale';
<<<<<<< HEAD
import {
  type Organization,
  SavedSearchType,
  type Tag,
  type TagCollection,
} from 'sentry/types';
=======
import {space} from 'sentry/styles/space';
import {SavedSearchType, type Tag, type TagCollection} from 'sentry/types/group';
import type {Organization} from 'sentry/types/organization';
>>>>>>> 4e1db534
import {getUtcDateString} from 'sentry/utils/dates';
import {FieldKind, getFieldDefinition} from 'sentry/utils/fields';
import useApi from 'sentry/utils/useApi';
import usePageFilters from 'sentry/utils/usePageFilters';
import type {WithIssueTagsProps} from 'sentry/utils/withIssueTags';
import withIssueTags from 'sentry/utils/withIssueTags';
import {Dataset} from 'sentry/views/alerts/rules/metric/types';
import {mergeAndSortTagValues} from 'sentry/views/issueDetails/utils';
import {makeGetIssueTagValues} from 'sentry/views/issueList/utils/getIssueTagValues';
import {useFetchIssueTags} from 'sentry/views/issueList/utils/useFetchIssueTags';

const getSupportedTags = (supportedTags: TagCollection): TagCollection => {
  return Object.fromEntries(
    Object.keys(supportedTags).map(key => [
      key,
      {
        ...supportedTags[key],
        kind:
          getFieldDefinition(key)?.kind ??
          (supportedTags[key].predefined ? FieldKind.FIELD : FieldKind.TAG),
      },
    ])
  );
};

const getFilterKeySections = (
  tags: TagCollection,
  organization: Organization
): FilterKeySection[] => {
  if (!organization.features.includes('issue-stream-search-query-builder')) {
    return [];
  }

  const allTags: Tag[] = Object.values(tags).filter(
    tag => !EXCLUDED_TAGS.includes(tag.key)
  );
  const issueFields = orderBy(
    allTags.filter(tag => tag.kind === FieldKind.ISSUE_FIELD),
    ['key']
  ).map(tag => tag.key);
  const eventFields = orderBy(
    allTags.filter(tag => tag.kind === FieldKind.EVENT_FIELD),
    ['key']
  ).map(tag => tag.key);
  const eventTags = orderBy(
    allTags.filter(tag => tag.kind === FieldKind.TAG),
    ['totalValues', 'key'],
    ['desc', 'asc']
  ).map(tag => tag.key);

  return [
    {
      value: FieldKind.ISSUE_FIELD,
      label: t('Issues'),
      children: issueFields,
    },
    {
      value: FieldKind.EVENT_FIELD,
      label: t('Event Filters'),
      children: eventFields,
    },
    {
      value: FieldKind.TAG,
      label: t('Event Tags'),
      children: eventTags,
    },
  ];
};

interface Props extends React.ComponentProps<typeof SmartSearchBar>, WithIssueTagsProps {
  organization: Organization;
}

const EXCLUDED_TAGS = ['environment'];

function IssueListSearchBar({organization, tags, onClose, ...props}: Props) {
  const api = useApi();
  const {selection: pageFilters} = usePageFilters();
  const {tags: issueTags} = useFetchIssueTags({
    org: organization,
    projectIds: pageFilters.projects.map(id => id.toString()),
    keepPreviousData: true,
    enabled: organization.features.includes('issue-stream-search-query-builder'),
    start: pageFilters.datetime.start
      ? getUtcDateString(pageFilters.datetime.start)
      : undefined,
    end: pageFilters.datetime.end
      ? getUtcDateString(pageFilters.datetime.end)
      : undefined,
    statsPeriod: pageFilters.datetime.period,
  });

  const tagValueLoader = useCallback(
    async (key: string, search: string) => {
      const orgSlug = organization.slug;
      const projectIds = pageFilters.projects.map(id => id.toString());
      const endpointParams = {
        start: pageFilters.datetime.start
          ? getUtcDateString(pageFilters.datetime.start)
          : undefined,
        end: pageFilters.datetime.end
          ? getUtcDateString(pageFilters.datetime.end)
          : undefined,
        statsPeriod: pageFilters.datetime.period,
      };

      const fetchTagValuesPayload = {
        api,
        orgSlug,
        tagKey: key,
        search,
        projectIds,
        endpointParams,
        sort: '-count' as const,
      };

      const [eventsDatasetValues, issuePlatformDatasetValues] = await Promise.all([
        fetchTagValues({
          ...fetchTagValuesPayload,
          dataset: Dataset.ERRORS,
        }),
        fetchTagValues({
          ...fetchTagValuesPayload,
          dataset: Dataset.ISSUE_PLATFORM,
        }),
      ]);

      return mergeAndSortTagValues(
        eventsDatasetValues,
        issuePlatformDatasetValues,
        'count'
      );
    },
    [
      api,
      organization.slug,
      pageFilters.datetime.end,
      pageFilters.datetime.period,
      pageFilters.datetime.start,
      pageFilters.projects,
    ]
  );

  const getTagValues = useMemo(
    () => makeGetIssueTagValues(tagValueLoader),
    [tagValueLoader]
  );

  const recommendedGroup: SearchGroup = {
    title: t('Popular Filters'),
    type: 'header',
    icon: <IconStar size="xs" />,
    childrenWrapper: RecommendedWrapper,
    children: [
      {
        type: ItemType.RECOMMENDED,
        kind: FieldKind.FIELD,
        title: t('Issue Category'),
        value: 'issue.category:',
      },
      {
        type: ItemType.RECOMMENDED,
        kind: FieldKind.FIELD,
        title: t('Error Level'),
        value: 'level:',
      },
      {
        type: ItemType.RECOMMENDED,
        kind: FieldKind.FIELD,
        title: t('Assignee'),
        value: 'assigned_or_suggested:',
      },
      {
        type: ItemType.RECOMMENDED,
        kind: FieldKind.FIELD,
        title: t('Unhandled Events'),
        value: 'error.unhandled:true ',
      },
      {
        type: ItemType.RECOMMENDED,
        kind: FieldKind.FIELD,
        title: t('Latest Release'),
        value: 'release:latest ',
      },
      {
        type: ItemType.RECOMMENDED,
        kind: FieldKind.TAG,
        title: t('Custom Tags'),
        // Shows only tags when clicked
        applyFilter: item => item.kind === FieldKind.TAG,
      },
    ],
  };
  const filterKeySections = useMemo(() => {
    return getFilterKeySections(issueTags, organization);
  }, [organization, issueTags]);

  const onChange = useCallback(
    (value: string) => {
      onClose?.(value, {validSearch: true});
    },
    [onClose]
  );

  if (organization.features.includes('issue-stream-search-query-builder')) {
    return (
      <SearchQueryBuilder
        className={props.className}
        initialQuery={props.query ?? ''}
        getTagValues={getTagValues}
        filterKeySections={filterKeySections}
        filterKeys={issueTags}
        onSearch={props.onSearch}
        onBlur={props.onBlur}
        onChange={onChange}
        searchSource={props.searchSource ?? 'issues'}
        recentSearches={SavedSearchType.ISSUE}
        disallowLogicalOperators
        placeholder={props.placeholder}
      />
    );
  }

  return (
    <SmartSearchBar
      hasRecentSearches
      projectIds={pageFilters.projects}
      savedSearchType={SavedSearchType.ISSUE}
      onGetTagValues={getTagValues}
      excludedTags={EXCLUDED_TAGS}
      maxMenuHeight={500}
      supportedTags={getSupportedTags(tags)}
      defaultSearchGroup={recommendedGroup}
      organization={organization}
      onClose={onClose}
      {...props}
    />
  );
}

export default withIssueTags(IssueListSearchBar);

// Using grid-template-rows to order the items top to bottom, then left to right
const RecommendedWrapper = styled('div')`
  display: grid;
  grid-template-rows: 1fr 1fr 1fr;
  grid-auto-flow: column;
  gap: ${p => p.theme.space(1)};
  padding: ${p => p.theme.space(1)};
  text-align: left;
  line-height: 1.2;

  & > li {
    ${p => p.theme.overflowEllipsis}
    border-radius: ${p => p.theme.borderRadius};
    border: 1px solid ${p => p.theme.border};
    padding: ${p => p.theme.space(1)} ${p => p.theme.space(1.5)};
    margin: 0;
  }

  @media (min-width: ${p => p.theme.breakpoints.small}) {
    grid-template-rows: 1fr 1fr;
    gap: ${p => p.theme.space(1.5)};
    padding: ${p => p.theme.space(1.5)};
    text-align: center;

    & > li {
      padding: ${p => p.theme.space(1.5)} ${p => p.theme.space(2)};
    }
  }
`;<|MERGE_RESOLUTION|>--- conflicted
+++ resolved
@@ -11,18 +11,8 @@
 import {ItemType} from 'sentry/components/smartSearchBar/types';
 import {IconStar} from 'sentry/icons';
 import {t} from 'sentry/locale';
-<<<<<<< HEAD
-import {
-  type Organization,
-  SavedSearchType,
-  type Tag,
-  type TagCollection,
-} from 'sentry/types';
-=======
-import {space} from 'sentry/styles/space';
 import {SavedSearchType, type Tag, type TagCollection} from 'sentry/types/group';
 import type {Organization} from 'sentry/types/organization';
->>>>>>> 4e1db534
 import {getUtcDateString} from 'sentry/utils/dates';
 import {FieldKind, getFieldDefinition} from 'sentry/utils/fields';
 import useApi from 'sentry/utils/useApi';
