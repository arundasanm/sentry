--- conflicted
+++ resolved
@@ -49,9 +49,6 @@
               </div>
               <EventTitleWrapper>
                 <EventTitle>{timelineEvent.title}</EventTitle>
-<<<<<<< HEAD
-                <EventDescription>{timelineEvent.transaction}</EventDescription>
-=======
                 <EventDescription>
                   {timelineEvent.transaction
                     ? timelineEvent.transaction
@@ -59,7 +56,6 @@
                       ? timelineEvent['stack.function'].at(-1)
                       : null}
                 </EventDescription>
->>>>>>> be0bf9a4
               </EventTitleWrapper>
             </EventItem>
           );
