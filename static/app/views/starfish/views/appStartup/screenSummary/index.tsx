import styled from '@emotion/styled';
import {LocationDescriptor} from 'history';

import Breadcrumbs, {Crumb} from 'sentry/components/breadcrumbs';
import ErrorBoundary from 'sentry/components/errorBoundary';
import * as Layout from 'sentry/components/layouts/thirds';
import {DatePageFilter} from 'sentry/components/organizations/datePageFilter';
import PageFilterBar from 'sentry/components/organizations/pageFilterBar';
import PageFiltersContainer from 'sentry/components/organizations/pageFilters/container';
import SentryDocumentTitle from 'sentry/components/sentryDocumentTitle';
import {t} from 'sentry/locale';
import {space} from 'sentry/styles/space';
<<<<<<< HEAD
import {omit} from 'sentry/utils';
=======
import {DiscoverDatasets} from 'sentry/utils/discover/types';
>>>>>>> 5b097631
import {
  PageErrorAlert,
  PageErrorProvider,
} from 'sentry/utils/performance/contexts/pageError';
import {useLocation} from 'sentry/utils/useLocation';
import useOrganization from 'sentry/utils/useOrganization';
import useRouter from 'sentry/utils/useRouter';
import {ReleaseComparisonSelector} from 'sentry/views/starfish/components/releaseSelector';
import {SpanMetricsField} from 'sentry/views/starfish/types';
import {formatVersionAndCenterTruncate} from 'sentry/views/starfish/utils/centerTruncate';
import {EventSamples} from 'sentry/views/starfish/views/appStartup/screenSummary/eventSamples';
import {SpanOperationTable} from 'sentry/views/starfish/views/appStartup/screenSummary/spanOperationTable';
import {QueryParameterNames} from 'sentry/views/starfish/views/queryParameters';
import {
  MobileCursors,
  MobileSortKeys,
} from 'sentry/views/starfish/views/screens/constants';
import {MetricsRibbon} from 'sentry/views/starfish/views/screens/screenLoadSpans/metricsRibbon';
import {ScreenLoadSpanSamples} from 'sentry/views/starfish/views/screens/screenLoadSpans/samples';

import AppStartWidgets from './widgets';

type Query = {
  primaryRelease: string;
  project: string;
  secondaryRelease: string;
  spanDescription: string;
  spanGroup: string;
  spanOp: string;
  transaction: string;
};

function ScreenSummary() {
  const organization = useOrganization();
  const location = useLocation<Query>();
  const router = useRouter();

  const {
    primaryRelease,
    secondaryRelease,
    transaction: transactionName,
    spanGroup,
    spanDescription,
    spanOp,
  } = location.query;

  const startupModule: LocationDescriptor = {
    pathname: `/organizations/${organization.slug}/performance/mobile/app-startup/`,
    query: {
      ...omit(location.query, [
        QueryParameterNames.SPANS_SORT,
        'transaction',
        SpanMetricsField.SPAN_OP,
      ]),
    },
  };

  const crumbs: Crumb[] = [
    {
      to: startupModule,
      label: t('App Startup'),
      preservePageFilters: true,
    },
    {
      to: '',
      label: t('Screen Summary'),
    },
  ];

  const truncatedPrimary = formatVersionAndCenterTruncate(primaryRelease ?? '', 10);
  const truncatedSecondary = formatVersionAndCenterTruncate(secondaryRelease ?? '', 10);

  return (
    <SentryDocumentTitle title={transactionName} orgSlug={organization.slug}>
      <Layout.Page>
        <PageErrorProvider>
          <Layout.Header>
            <Layout.HeaderContent>
              <Breadcrumbs crumbs={crumbs} />
              <Layout.Title>{transactionName}</Layout.Title>
            </Layout.HeaderContent>
          </Layout.Header>

          <Layout.Body>
            <Layout.Main fullWidth>
              <PageErrorAlert />
              <PageFiltersContainer>
                <Container>
                  <PageFilterBar condensed>
                    <DatePageFilter />
                  </PageFilterBar>
                  <ReleaseComparisonSelector />
                  <MetricsRibbon
                    dataset={DiscoverDatasets.SPANS_METRICS}
                    filters={[
                      `transaction:${transactionName}`,
                      `span.op:[app.start.cold,app.start.warm]`,
                      '(',
                      'span.description:"Cold Start"',
                      'OR',
                      'span.description:"Warm Start"',
                      ')',
                    ]}
                    fields={[
                      `avg_if(span.duration,release,${primaryRelease})`,
                      `avg_if(span.duration,release,${secondaryRelease})`,
                      'span.op',
                      'count()',
                    ]}
                    blocks={[
                      {
                        type: 'duration',
                        title: t('Cold Start (%s)', truncatedPrimary),
                        dataKey: data => {
                          const matchingRow = data?.find(
                            row => row['span.op'] === 'app.start.cold'
                          );
                          return (
                            (matchingRow?.[
                              `avg_if(span.duration,release,${primaryRelease})`
                            ] as number) ?? 0
                          );
                        },
                      },
                      {
                        type: 'duration',
                        title: t('Cold Start (%s)', truncatedSecondary),
                        dataKey: data => {
                          const matchingRow = data?.find(
                            row => row['span.op'] === 'app.start.cold'
                          );
                          return (
                            (matchingRow?.[
                              `avg_if(span.duration,release,${secondaryRelease})`
                            ] as number) ?? 0
                          );
                        },
                      },
                      {
                        type: 'duration',
                        title: t('Warm Start (%s)', truncatedPrimary),
                        dataKey: data => {
                          const matchingRow = data?.find(
                            row => row['span.op'] === 'app.start.warm'
                          );
                          return (
                            (matchingRow?.[
                              `avg_if(span.duration,release,${primaryRelease})`
                            ] as number) ?? 0
                          );
                        },
                      },
                      {
                        type: 'duration',
                        title: t('Warm Start (%s)', truncatedSecondary),
                        dataKey: data => {
                          const matchingRow = data?.find(
                            row => row['span.op'] === 'app.start.warm'
                          );
                          return (
                            (matchingRow?.[
                              `avg_if(span.duration,release,${secondaryRelease})`
                            ] as number) ?? 0
                          );
                        },
                      },
                      {
                        type: 'count',
                        title: t('Count'),
                        dataKey: data => {
                          return data?.reduce(
                            (acc, row) => acc + (row['count()'] as number),
                            0
                          );
                        },
                      },
                    ]}
                    referrer="api.starfish.mobile-startup-totals"
                  />
                </Container>
              </PageFiltersContainer>
              <ErrorBoundary mini>
                <AppStartWidgets additionalFilters={[`transaction:${transactionName}`]} />
              </ErrorBoundary>
              <EventSamplesContainer>
                <ErrorBoundary mini>
                  <div>
                    <EventSamples
                      cursorName={MobileCursors.RELEASE_1_EVENT_SAMPLE_TABLE}
                      sortKey={MobileSortKeys.RELEASE_1_EVENT_SAMPLE_TABLE}
                      release={primaryRelease}
                      transaction={transactionName}
                      showDeviceClassSelector
                    />
                  </div>
                </ErrorBoundary>
                <ErrorBoundary mini>
                  <div>
                    <EventSamples
                      cursorName={MobileCursors.RELEASE_2_EVENT_SAMPLE_TABLE}
                      sortKey={MobileSortKeys.RELEASE_2_EVENT_SAMPLE_TABLE}
                      release={secondaryRelease}
                      transaction={transactionName}
                    />
                  </div>
                </ErrorBoundary>
              </EventSamplesContainer>
              <ErrorBoundary mini>
                <SpanOperationTable
                  transaction={transactionName}
                  primaryRelease={primaryRelease}
                  secondaryRelease={secondaryRelease}
                />
              </ErrorBoundary>
              {spanGroup && spanOp && (
                <ScreenLoadSpanSamples
                  groupId={spanGroup}
                  transactionName={transactionName}
                  spanDescription={spanDescription}
                  spanOp={spanOp}
                  onClose={() => {
                    router.replace({
                      pathname: router.location.pathname,
                      query: omit(
                        router.location.query,
                        'spanGroup',
                        'transactionMethod',
                        'spanDescription',
                        'spanOp'
                      ),
                    });
                  }}
                />
              )}
            </Layout.Main>
          </Layout.Body>
        </PageErrorProvider>
      </Layout.Page>
    </SentryDocumentTitle>
  );
}

export default ScreenSummary;

const Container = styled('div')`
  display: grid;
  grid-template-rows: auto auto auto;
  gap: ${space(2)};

  @media (min-width: ${p => p.theme.breakpoints.large}) {
    grid-template-rows: auto;
    grid-template-columns: auto 1fr auto;
  }
`;

const EventSamplesContainer = styled('div')`
  display: grid;
  grid-template-columns: 1fr 1fr;
  margin-top: ${space(2)};
  gap: ${space(2)};
`;<|MERGE_RESOLUTION|>--- conflicted
+++ resolved
@@ -10,11 +10,8 @@
 import SentryDocumentTitle from 'sentry/components/sentryDocumentTitle';
 import {t} from 'sentry/locale';
 import {space} from 'sentry/styles/space';
-<<<<<<< HEAD
 import {omit} from 'sentry/utils';
-=======
 import {DiscoverDatasets} from 'sentry/utils/discover/types';
->>>>>>> 5b097631
 import {
   PageErrorAlert,
   PageErrorProvider,
@@ -238,13 +235,12 @@
                   onClose={() => {
                     router.replace({
                       pathname: router.location.pathname,
-                      query: omit(
-                        router.location.query,
+                      query: omit(router.location.query, [
                         'spanGroup',
                         'transactionMethod',
                         'spanDescription',
-                        'spanOp'
-                      ),
+                        'spanOp',
+                      ]),
                     });
                   }}
                 />
