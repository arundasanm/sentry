--- conflicted
+++ resolved
@@ -1,12 +1,9 @@
 import {useContext} from 'react';
 import {Location} from 'history';
 
-<<<<<<< HEAD
+import Placeholder from 'sentry/components/placeholder';
 import ReplayNode from 'sentry/components/quickTrace/replayNode';
 import {ReplayOnlyTrace} from 'sentry/components/quickTrace/styles';
-=======
-import Placeholder from 'sentry/components/placeholder';
->>>>>>> 83f3aa00
 import {Group, Organization} from 'sentry/types';
 import {Event} from 'sentry/types/event';
 import {QuickTraceContext} from 'sentry/utils/performance/quickTrace/quickTraceContext';
@@ -26,37 +23,23 @@
   const hasTraceContext = Boolean(event.contexts?.trace?.trace_id);
   const quickTrace = useContext(QuickTraceContext);
 
-<<<<<<< HEAD
   const hasReplay =
     event.entries?.some(({type}) => type === 'breadcrumbs') &&
     event.tags?.some(({key, value}) => key === 'replayId' && Boolean(value));
   const isReplayEnabled = organization.features.includes('session-replay-ui');
-  const showQuickTrace = hasPerformanceView && hasTraceContext;
 
-  if (showQuickTrace) {
-    return (
-      <IssueQuickTrace
-        organization={organization}
-        event={event}
-        location={location}
-        isPerformanceIssue={isPerformanceIssue}
-        quickTrace={quickTrace!}
-      />
-    );
-  }
-
-  return hasReplay && isReplayEnabled ? (
-    <ReplayOnlyTrace>
-      <ReplayNode event={event} />
-    </ReplayOnlyTrace>
-  ) : null;
-=======
-  if (!hasPerformanceView || !hasTraceContext) {
+  if (!hasPerformanceView || !hasTraceContext || !hasReplay || !isReplayEnabled) {
     return null;
   }
 
   if (quickTrace?.isLoading) {
     return <Placeholder height="24px" />;
+  }
+
+  if (!hasPerformanceView || !hasTraceContext) {
+    <ReplayOnlyTrace>
+      <ReplayNode event={event} />
+    </ReplayOnlyTrace>;
   }
 
   return (
@@ -68,7 +51,6 @@
       quickTrace={quickTrace}
     />
   );
->>>>>>> 83f3aa00
 }
 
 export default QuickTrace;