import {Fragment, useCallback, useContext, useEffect} from 'react';
import {css} from '@emotion/react';
import styled from '@emotion/styled';

import {hideSidebar, showSidebar} from 'sentry/actionCreators/preferences';
import Feature from 'sentry/components/acl/feature';
import GuideAnchor from 'sentry/components/assistant/guideAnchor';
import {Chevron} from 'sentry/components/chevron';
import FeedbackOnboardingSidebar from 'sentry/components/feedback/feedbackOnboarding/sidebar';
import Hook from 'sentry/components/hook';
import {OnboardingContext} from 'sentry/components/onboarding/onboardingContext';
import {getMergedTasks} from 'sentry/components/onboardingWizard/taskConfig';
import PerformanceOnboardingSidebar from 'sentry/components/performanceOnboarding/sidebar';
import ReplaysOnboardingSidebar from 'sentry/components/replaysOnboarding/sidebar';
import {
  ExpandedContext,
  ExpandedContextProvider,
} from 'sentry/components/sidebar/expandedContextProvider';
import {isDone} from 'sentry/components/sidebar/utils';
import {
  IconDashboard,
  IconGraph,
  IconIssues,
  IconLightning,
  IconMegaphone,
  IconPlay,
  IconProfiling,
  IconProject,
  IconReleases,
  IconSearch,
  IconSettings,
  IconSiren,
  IconStats,
  IconSupport,
  IconTelescope,
  IconTimer,
} from 'sentry/icons';
import {IconRobot} from 'sentry/icons/iconRobot';
import {t} from 'sentry/locale';
import ConfigStore from 'sentry/stores/configStore';
import DemoWalkthroughStore from 'sentry/stores/demoWalkthroughStore';
import HookStore from 'sentry/stores/hookStore';
import PreferencesStore from 'sentry/stores/preferencesStore';
import SidebarPanelStore from 'sentry/stores/sidebarPanelStore';
import {useLegacyStore} from 'sentry/stores/useLegacyStore';
import {space} from 'sentry/styles/space';
import type {Organization} from 'sentry/types/organization';
import {isDemoWalkthrough} from 'sentry/utils/demoMode';
import {getDiscoverLandingUrl} from 'sentry/utils/discover/urls';
import {isActiveSuperuser} from 'sentry/utils/isActiveSuperuser';
import {canSeeMetricsPage, hasRolledOutMetrics} from 'sentry/utils/metrics/features';
import theme from 'sentry/utils/theme';
import {useLocation} from 'sentry/utils/useLocation';
import useMedia from 'sentry/utils/useMedia';
import useOrganization from 'sentry/utils/useOrganization';
import useProjects from 'sentry/utils/useProjects';
import {normalizeUrl} from 'sentry/utils/withDomainRequired';
import MetricsOnboardingSidebar from 'sentry/views/metrics/ddmOnboarding/sidebar';
import {releaseLevelAsBadgeProps as CacheModuleBadgeProps} from 'sentry/views/performance/cache/settings';
import {releaseLevelAsBadgeProps as QueuesModuleBadgeProps} from 'sentry/views/performance/queues/settings';
import {
  MODULE_TITLES,
  useModuleTitle,
} from 'sentry/views/performance/utils/useModuleTitle';
import {useModuleURLBuilder} from 'sentry/views/performance/utils/useModuleURL';
import {ModuleName} from 'sentry/views/starfish/types';

import {ProfilingOnboardingSidebar} from '../profiling/ProfilingOnboarding/profilingOnboardingSidebar';

import Broadcasts from './broadcasts';
import SidebarHelp from './help';
import OnboardingStatus from './onboardingStatus';
import ServiceIncidents from './serviceIncidents';
import {SidebarAccordion} from './sidebarAccordion';
import SidebarDropdown from './sidebarDropdown';
import SidebarItem from './sidebarItem';
import type {SidebarOrientation} from './types';
import {SidebarPanelKey} from './types';

function activatePanel(panel: SidebarPanelKey) {
  SidebarPanelStore.activatePanel(panel);
}

function togglePanel(panel: SidebarPanelKey) {
  SidebarPanelStore.togglePanel(panel);
}

function hidePanel(hash?: string) {
  SidebarPanelStore.hidePanel(hash);
}

function useOpenOnboardingSidebar(organization?: Organization) {
  const onboardingContext = useContext(OnboardingContext);
  const {projects: project} = useProjects();
  const location = useLocation();

  const openOnboardingSidebar = (() => {
    if (location?.hash === '#welcome') {
      if (organization && !ConfigStore.get('demoMode')) {
        const tasks = getMergedTasks({
          organization,
          projects: project,
          onboardingContext,
        });

        const allDisplayedTasks = tasks
          .filter(task => task.display)
          .filter(task => !task.renderCard);
        const doneTasks = allDisplayedTasks.filter(isDone);

        return !(doneTasks.length >= allDisplayedTasks.length);
      }
      return true;
    }
    return false;
  })();

  useEffect(() => {
    if (openOnboardingSidebar) {
      activatePanel(SidebarPanelKey.ONBOARDING_WIZARD);
    }
  }, [openOnboardingSidebar]);
}

function Sidebar() {
  const location = useLocation();
  const preferences = useLegacyStore(PreferencesStore);
  const activePanel = useLegacyStore(SidebarPanelStore);
  const organization = useOrganization({allowNull: true});
  const {shouldAccordionFloat} = useContext(ExpandedContext);
<<<<<<< HEAD
  const isSelfHostedErrorsOnly = ConfigStore.get('isSelfHostedErrorsOnly');
=======
  const resourceModuleTitle = useModuleTitle(ModuleName.RESOURCE);
>>>>>>> 57c0f345

  const collapsed = !!preferences.collapsed;
  const horizontal = useMedia(`(max-width: ${theme.breakpoints.medium})`);

  // Avoid showing superuser UI on self-hosted instances
  const showSuperuserWarning = () => {
    return isActiveSuperuser() && !ConfigStore.get('isSelfHosted');
  };

  // Avoid showing superuser UI on certain organizations
  const isExcludedOrg = () => {
    return HookStore.get('component:superuser-warning-excluded')[0]?.(organization);
  };

  useOpenOnboardingSidebar();

  const toggleCollapse = useCallback(() => {
    if (collapsed) {
      showSidebar();
    } else {
      hideSidebar();
    }
  }, [collapsed]);

  // Close panel on any navigation
  useEffect(() => void hidePanel(), [location?.pathname]);

  // Add classname to body
  useEffect(() => {
    const bcl = document.body.classList;

    bcl.add('body-sidebar');
    return () => bcl.remove('body-sidebar');
  }, []);

  useEffect(() => {
    Object.values(SidebarPanelKey).forEach(key => {
      if (location?.hash === `#sidebar-${key}`) {
        togglePanel(key);
      }
    });
  }, [location?.hash]);

  // Add sidebar collapse classname to body
  useEffect(() => {
    const bcl = document.body.classList;

    if (collapsed) {
      bcl.add('collapsed');
    } else {
      bcl.remove('collapsed');
    }

    return () => bcl.remove('collapsed');
  }, [collapsed]);

  const hasPanel = !!activePanel;
  const hasOrganization = !!organization;
  const orientation: SidebarOrientation = horizontal ? 'top' : 'left';

  const sidebarItemProps = {
    orientation,
    collapsed,
    hasPanel,
    organization,
  };

  // New hierarchy organizes current links into two accordions: "Explore" and "Insights". This means setting up different sidebar groupings, and changing some link icons to small dots, since they now live under an accordion
  const hasNewSidebarHierarchy =
    hasOrganization && organization.features.includes('performance-insights');

  const sidebarAnchor = isDemoWalkthrough() ? (
    <GuideAnchor target="projects" disabled={!DemoWalkthroughStore.get('sidebar')}>
      {t('Projects')}
    </GuideAnchor>
  ) : (
    <GuideAnchor target="projects">{t('Projects')}</GuideAnchor>
  );

  const projects = hasOrganization && (
    <SidebarItem
      {...sidebarItemProps}
      index
      icon={<IconProject />}
      label={sidebarAnchor}
      to={`/organizations/${organization.slug}/projects/`}
      id="projects"
    />
  );

  const issues = hasOrganization && (
    <SidebarItem
      {...sidebarItemProps}
      icon={<IconIssues />}
      label={<GuideAnchor target="issues">{t('Issues')}</GuideAnchor>}
      to={`/organizations/${organization.slug}/issues/`}
      search="?referrer=sidebar"
      id="issues"
    />
  );

  const discover2 = hasOrganization && (
    <Feature
      hookName="feature-disabled:discover2-sidebar-item"
      features="discover-basic"
      organization={organization}
    >
      <SidebarItem
        {...sidebarItemProps}
        icon={hasNewSidebarHierarchy ? <SubitemDot collapsed /> : <IconTelescope />}
        label={<GuideAnchor target="discover">{t('Discover')}</GuideAnchor>}
        to={getDiscoverLandingUrl(organization)}
        id="discover-v2"
      />
    </Feature>
  );

  const moduleURLBuilder = useModuleURLBuilder(true);

  const queries = hasOrganization && (
    <Feature key="db" features="spans-first-ui" organization={organization}>
      <SidebarItem
        {...sidebarItemProps}
        label={
          <GuideAnchor target="performance-database">{MODULE_TITLES.db}</GuideAnchor>
        }
        to={`/organizations/${organization.slug}/${moduleURLBuilder('db')}/`}
        id="performance-database"
        icon={<SubitemDot collapsed />}
      />
    </Feature>
  );

  const requests = hasOrganization && (
    <Feature key="http" features="spans-first-ui" organization={organization}>
      <SidebarItem
        {...sidebarItemProps}
        label={<GuideAnchor target="performance-http">{MODULE_TITLES.http}</GuideAnchor>}
        to={`/organizations/${organization.slug}/${moduleURLBuilder('http')}/`}
        id="performance-http"
        icon={<SubitemDot collapsed />}
      />
    </Feature>
  );

  const caches = hasOrganization && (
    <Feature key="cache" features="performance-cache-view" organization={organization}>
      <SidebarItem
        {...sidebarItemProps}
        label={
          <GuideAnchor target="performance-cache">{MODULE_TITLES.cache}</GuideAnchor>
        }
        to={`/organizations/${organization.slug}/${moduleURLBuilder('cache')}/`}
        id="performance-cache"
        icon={<SubitemDot collapsed />}
        {...CacheModuleBadgeProps}
      />
    </Feature>
  );

  const webVitals = hasOrganization && (
    <Feature key="vital" features="spans-first-ui" organization={organization}>
      <SidebarItem
        {...sidebarItemProps}
        label={
          <GuideAnchor target="performance-webvitals">{MODULE_TITLES.vital}</GuideAnchor>
        }
        to={`/organizations/${organization.slug}/${moduleURLBuilder('vital')}/`}
        id="performance-webvitals"
        icon={<SubitemDot collapsed />}
      />
    </Feature>
  );

  const queues = hasOrganization && (
    <Feature key="queue" features="performance-queues-view" organization={organization}>
      <SidebarItem
        {...sidebarItemProps}
        label={
          <GuideAnchor target="performance-queues">{MODULE_TITLES.queue}</GuideAnchor>
        }
        {...QueuesModuleBadgeProps}
        to={`/organizations/${organization.slug}/${moduleURLBuilder('queue')}/`}
        id="performance-queues"
        icon={<SubitemDot collapsed />}
      />
    </Feature>
  );

  const screenLoads = hasOrganization && (
    <Feature key="screen_load" features="spans-first-ui" organization={organization}>
      <SidebarItem
        {...sidebarItemProps}
        label={MODULE_TITLES.screen_load}
        to={`/organizations/${organization.slug}/${moduleURLBuilder('screen_load')}/`}
        id="performance-mobile-screens"
        icon={<SubitemDot collapsed />}
      />
    </Feature>
  );

  const appStarts = hasOrganization && (
    <Feature key="app_start" features="spans-first-ui" organization={organization}>
      <SidebarItem
        {...sidebarItemProps}
        label={MODULE_TITLES.app_start}
        to={`/organizations/${organization.slug}/${moduleURLBuilder('app_start')}/`}
        id="performance-mobile-app-startup"
        icon={<SubitemDot collapsed />}
      />
    </Feature>
  );

  const mobileUI = hasOrganization && (
    <Feature
      key="mobile-ui"
      features={['spans-first-ui', 'starfish-mobile-ui-module']}
      organization={organization}
    >
      <SidebarItem
        {...sidebarItemProps}
        label={MODULE_TITLES['mobile-ui']}
        to={`/organizations/${organization.slug}/${moduleURLBuilder('mobile-ui')}/`}
        id="performance-mobile-ui"
        icon={<SubitemDot collapsed />}
        isAlpha
      />
    </Feature>
  );

  const resources = hasOrganization && (
    <Feature key="resource" features="spans-first-ui">
      <SidebarItem
        {...sidebarItemProps}
        label={<GuideAnchor target="starfish">{resourceModuleTitle}</GuideAnchor>}
        to={`/organizations/${organization.slug}/${moduleURLBuilder('resource')}/`}
        id="performance-browser-resources"
        icon={<SubitemDot collapsed />}
      />
    </Feature>
  );

  const traces = hasOrganization && (
    <Feature features="performance-trace-explorer">
      <SidebarItem
        {...sidebarItemProps}
        label={<GuideAnchor target="traces">{t('Traces')}</GuideAnchor>}
        to={`/organizations/${organization.slug}/performance/traces/`}
        id="performance-trace-explorer"
        icon={<SubitemDot collapsed />}
        isAlpha
      />
    </Feature>
  );

  const llmMonitoring = hasOrganization && (
    <Feature features="ai-analytics" organization={organization}>
      <SidebarItem
        {...sidebarItemProps}
        icon={hasNewSidebarHierarchy ? <SubitemDot collapsed /> : <IconRobot />}
        label={MODULE_TITLES.ai}
        isAlpha
        variant="short"
        to={`/organizations/${organization.slug}/${moduleURLBuilder('ai')}/`}
        id="llm-monitoring"
      />
    </Feature>
  );

  const performance = hasOrganization && (
    <Feature
      hookName="feature-disabled:performance-sidebar-item"
      features="performance-view"
      organization={organization}
    >
      {(() => {
        // If the client has the old sidebar hierarchy _and_ something to show inside the Performance dropdown, render an accordion.
        if (
          !hasNewSidebarHierarchy &&
          (organization.features.includes('spans-first-ui') ||
            organization.features.includes('performance-cache-view') ||
            organization.features.includes('performance-queues-view') ||
            organization.features.includes('performance-trace-explorer'))
        ) {
          return (
            <SidebarAccordion
              {...sidebarItemProps}
              icon={<IconLightning />}
              label={<GuideAnchor target="performance">{t('Performance')}</GuideAnchor>}
              to={`/organizations/${organization.slug}/performance/`}
              id="performance"
              exact={!shouldAccordionFloat}
            >
              {queries}
              {requests}
              {caches}
              {webVitals}
              {queues}
              {screenLoads}
              {appStarts}
              {resources}
              {mobileUI}
              {traces}
            </SidebarAccordion>
          );
        }

        // Otherwise, show a regular sidebar link to the Performance landing page
        return (
          <SidebarItem
            {...sidebarItemProps}
            icon={<IconLightning />}
            label={<GuideAnchor target="performance">{t('Performance')}</GuideAnchor>}
            to={`/organizations/${organization.slug}/performance/`}
            id="performance"
          />
        );
      })()}
    </Feature>
  );

  const releases = hasOrganization && (
    <SidebarItem
      {...sidebarItemProps}
      icon={<IconReleases />}
      label={<GuideAnchor target="releases">{t('Releases')}</GuideAnchor>}
      to={`/organizations/${organization.slug}/releases/`}
      id="releases"
    />
  );

  const userFeedback = hasOrganization && (
    <Feature features="old-user-feedback" organization={organization}>
      <SidebarItem
        {...sidebarItemProps}
        icon={<IconSupport />}
        label={t('User Feedback')}
        to={`/organizations/${organization.slug}/user-feedback/`}
        id="user-feedback"
      />
    </Feature>
  );

  const feedback = hasOrganization && (
    <Feature features="user-feedback-ui" organization={organization}>
      <SidebarItem
        {...sidebarItemProps}
        icon={<IconMegaphone />}
        label={t('User Feedback')}
        variant="short"
        to={`/organizations/${organization.slug}/feedback/`}
        id="feedback"
      />
    </Feature>
  );

  const alerts = hasOrganization && (
    <SidebarItem
      {...sidebarItemProps}
      icon={<IconSiren />}
      label={t('Alerts')}
      to={`/organizations/${organization.slug}/alerts/rules/`}
      id="alerts"
    />
  );

  const monitors = hasOrganization && (
    <SidebarItem
      {...sidebarItemProps}
      icon={<IconTimer />}
      label={t('Crons')}
      to={`/organizations/${organization.slug}/crons/`}
      id="crons"
    />
  );

  const replays = hasOrganization && (
    <Feature
      hookName="feature-disabled:replay-sidebar-item"
      features="session-replay-ui"
      organization={organization}
      requireAll={false}
    >
      <SidebarItem
        {...sidebarItemProps}
        icon={hasNewSidebarHierarchy ? <SubitemDot collapsed /> : <IconPlay />}
        label={t('Replays')}
        to={`/organizations/${organization.slug}/replays/`}
        id="replays"
      />
    </Feature>
  );

  const metricsPath = `/organizations/${organization?.slug}/metrics/`;
  const isNewFeatureBadge = organization && hasRolledOutMetrics(organization);

  const metrics = hasOrganization && canSeeMetricsPage(organization) && (
    <SidebarItem
      {...sidebarItemProps}
      icon={hasNewSidebarHierarchy ? <SubitemDot collapsed /> : <IconGraph />}
      label={t('Metrics')}
      to={metricsPath}
      search={location.pathname === normalizeUrl(metricsPath) ? location.search : ''}
      id="metrics"
      isBeta={!isNewFeatureBadge}
      isNew={!!isNewFeatureBadge}
    />
  );

  const dashboards = hasOrganization && (
    <Feature
      hookName="feature-disabled:dashboards-sidebar-item"
      features={['discover', 'discover-query', 'dashboards-basic', 'dashboards-edit']}
      organization={organization}
      requireAll={false}
    >
      <SidebarItem
        {...sidebarItemProps}
        index
        icon={<IconDashboard />}
        label={t('Dashboards')}
        to={`/organizations/${organization.slug}/dashboards/`}
        id="customizable-dashboards"
      />
    </Feature>
  );

  const profiling = hasOrganization && (
    <Feature
      hookName="feature-disabled:profiling-sidebar-item"
      features="profiling"
      organization={organization}
      requireAll={false}
    >
      <SidebarItem
        {...sidebarItemProps}
        index
        icon={hasNewSidebarHierarchy ? <SubitemDot collapsed /> : <IconProfiling />}
        label={hasNewSidebarHierarchy ? t('Profiles') : t('Profiling')}
        to={`/organizations/${organization.slug}/profiling/`}
        id="profiling"
      />
    </Feature>
  );

  const stats = hasOrganization && (
    <SidebarItem
      {...sidebarItemProps}
      icon={<IconStats />}
      label={t('Stats')}
      to={`/organizations/${organization.slug}/stats/`}
      id="stats"
    />
  );

  const settings = hasOrganization && (
    <SidebarItem
      {...sidebarItemProps}
      icon={<IconSettings />}
      label={t('Settings')}
      to={`/settings/${organization.slug}/`}
      id="settings"
    />
  );

  const insights = (
    <SidebarAccordion
      {...sidebarItemProps}
      icon={<IconGraph />}
      label={<GuideAnchor target="insights">{t('Insights')}</GuideAnchor>}
      id="insights"
      exact={!shouldAccordionFloat}
    >
      {requests}
      {queries}
      {resources}
      {appStarts}
      {screenLoads}
      {webVitals}
      {caches}
      {queues}
      {mobileUI}
      {llmMonitoring}
    </SidebarAccordion>
  );

  const explore = (
    <SidebarAccordion
      {...sidebarItemProps}
      icon={<IconSearch />}
      label={<GuideAnchor target="explore">{t('Explore')}</GuideAnchor>}
      id="explore"
      exact={!shouldAccordionFloat}
    >
      {traces}
      {metrics}
      {profiling}
      {replays}
      {discover2}
    </SidebarAccordion>
  );

  return (
    <SidebarWrapper aria-label={t('Primary Navigation')} collapsed={collapsed}>
      <ExpandedContextProvider>
        <SidebarSectionGroupPrimary>
          <DropdownSidebarSection
            isSuperuser={showSuperuserWarning() && !isExcludedOrg()}
          >
            <SidebarDropdown orientation={orientation} collapsed={collapsed} />

            {showSuperuserWarning() && !isExcludedOrg() && (
              <Hook name="component:superuser-warning" organization={organization} />
            )}
          </DropdownSidebarSection>

          <PrimaryItems>
            {hasOrganization && (
              <Fragment>
                <SidebarSection>
                  {issues}
                  {projects}
                </SidebarSection>

                {hasNewSidebarHierarchy && !isSelfHostedErrorsOnly && (
                  <Fragment>
                    <SidebarSection>
                      {explore}
                      {insights}
                    </SidebarSection>

                    <SidebarSection>
                      {performance}
                      {feedback}
                      {monitors}
                      {alerts}
                      {dashboards}
                      {releases}
                    </SidebarSection>
                  </Fragment>
                )}

                {!hasNewSidebarHierarchy && !isSelfHostedErrorsOnly && (
                  <Fragment>
                    <SidebarSection>
                      {performance}
                      {profiling}
                      {metrics}
                      {replays}
                      {llmMonitoring}
                      {feedback}
                      {monitors}
                      {alerts}
                    </SidebarSection>

                    <SidebarSection>
                      {discover2}
                      {dashboards}
                      {releases}
                      {userFeedback}
                    </SidebarSection>
                  </Fragment>
                )}

                {isSelfHostedErrorsOnly && (
                  <Fragment>
                    <SidebarSection>
                      {alerts}
                      {discover2}
                      {dashboards}
                      {releases}
                      {userFeedback}
                    </SidebarSection>
                  </Fragment>
                )}

                <SidebarSection>
                  {stats}
                  {settings}
                </SidebarSection>
              </Fragment>
            )}
          </PrimaryItems>
        </SidebarSectionGroupPrimary>

        {hasOrganization && (
          <SidebarSectionGroup>
            <PerformanceOnboardingSidebar
              currentPanel={activePanel}
              onShowPanel={() => togglePanel(SidebarPanelKey.PERFORMANCE_ONBOARDING)}
              hidePanel={() => hidePanel('performance-sidequest')}
              {...sidebarItemProps}
            />
            <FeedbackOnboardingSidebar
              currentPanel={activePanel}
              onShowPanel={() => togglePanel(SidebarPanelKey.FEEDBACK_ONBOARDING)}
              hidePanel={hidePanel}
              {...sidebarItemProps}
            />
            <ReplaysOnboardingSidebar
              currentPanel={activePanel}
              onShowPanel={() => togglePanel(SidebarPanelKey.REPLAYS_ONBOARDING)}
              hidePanel={hidePanel}
              {...sidebarItemProps}
            />
            <ProfilingOnboardingSidebar
              currentPanel={activePanel}
              onShowPanel={() => togglePanel(SidebarPanelKey.PROFILING_ONBOARDING)}
              hidePanel={hidePanel}
              {...sidebarItemProps}
            />
            <MetricsOnboardingSidebar
              currentPanel={activePanel}
              onShowPanel={() => togglePanel(SidebarPanelKey.METRICS_ONBOARDING)}
              hidePanel={hidePanel}
              {...sidebarItemProps}
            />
            <SidebarSection noMargin noPadding>
              <OnboardingStatus
                org={organization}
                currentPanel={activePanel}
                onShowPanel={() => togglePanel(SidebarPanelKey.ONBOARDING_WIZARD)}
                hidePanel={hidePanel}
                {...sidebarItemProps}
              />
            </SidebarSection>

            <SidebarSection>
              {HookStore.get('sidebar:bottom-items').length > 0 &&
                HookStore.get('sidebar:bottom-items')[0]({
                  orientation,
                  collapsed,
                  hasPanel,
                  organization,
                })}
              <SidebarHelp
                orientation={orientation}
                collapsed={collapsed}
                hidePanel={hidePanel}
                organization={organization}
              />
              <Broadcasts
                orientation={orientation}
                collapsed={collapsed}
                currentPanel={activePanel}
                onShowPanel={() => togglePanel(SidebarPanelKey.BROADCASTS)}
                hidePanel={hidePanel}
                organization={organization}
              />
              <ServiceIncidents
                orientation={orientation}
                collapsed={collapsed}
                currentPanel={activePanel}
                onShowPanel={() => togglePanel(SidebarPanelKey.SERVICE_INCIDENTS)}
                hidePanel={hidePanel}
              />
            </SidebarSection>

            {!horizontal && (
              <SidebarSection>
                <SidebarCollapseItem
                  id="collapse"
                  data-test-id="sidebar-collapse"
                  {...sidebarItemProps}
                  icon={<Chevron direction={collapsed ? 'right' : 'left'} />}
                  label={collapsed ? t('Expand') : t('Collapse')}
                  onClick={toggleCollapse}
                />
              </SidebarSection>
            )}
          </SidebarSectionGroup>
        )}
      </ExpandedContextProvider>
    </SidebarWrapper>
  );
}

export default Sidebar;

const responsiveFlex = css`
  display: flex;
  flex-direction: column;

  @media (max-width: ${theme.breakpoints.medium}) {
    flex-direction: row;
  }
`;

export const SidebarWrapper = styled('nav')<{collapsed: boolean}>`
  background: ${p => p.theme.sidebarGradient};
  color: ${p => p.theme.sidebar.color};
  line-height: 1;
  padding: 12px 0 2px; /* Allows for 32px avatars  */
  width: ${p => p.theme.sidebar[p.collapsed ? 'collapsedWidth' : 'expandedWidth']};
  position: fixed;
  top: ${p => (ConfigStore.get('demoMode') ? p.theme.demo.headerSize : 0)};
  left: 0;
  bottom: 0;
  justify-content: space-between;
  z-index: ${p => p.theme.zIndex.sidebar};
  border-right: solid 1px ${p => p.theme.sidebarBorder};
  ${responsiveFlex};

  @media (max-width: ${p => p.theme.breakpoints.medium}) {
    top: 0;
    left: 0;
    right: 0;
    height: ${p => p.theme.sidebar.mobileHeight};
    bottom: auto;
    width: auto;
    padding: 0 ${space(1)};
    align-items: center;
    border-right: none;
    border-bottom: solid 1px ${p => p.theme.sidebarBorder};
  }
`;

const SidebarSectionGroup = styled('div')`
  ${responsiveFlex};
  flex-shrink: 0; /* prevents shrinking on Safari */
  gap: 1px;
`;

const SidebarSectionGroupPrimary = styled('div')`
  ${responsiveFlex};
  /* necessary for child flexing on msedge and ff */
  min-height: 0;
  min-width: 0;
  flex: 1;
  /* expand to fill the entire height on mobile */
  @media (max-width: ${p => p.theme.breakpoints.medium}) {
    height: 100%;
    align-items: center;
  }
`;

const PrimaryItems = styled('div')`
  overflow: auto;
  flex: 1;
  display: flex;
  flex-direction: column;
  gap: 1px;
  -ms-overflow-style: -ms-autohiding-scrollbar;
  @media (max-height: 675px) and (min-width: ${p => p.theme.breakpoints.medium}) {
    border-bottom: 1px solid ${p => p.theme.sidebarBorder};
    padding-bottom: ${space(1)};
    box-shadow: rgba(0, 0, 0, 0.15) 0px -10px 10px inset;
  }
  @media (max-width: ${p => p.theme.breakpoints.medium}) {
    overflow-y: visible;
    flex-direction: row;
    height: 100%;
    align-items: center;
    border-right: 1px solid ${p => p.theme.sidebarBorder};
    padding-right: ${space(1)};
    margin-right: ${space(0.5)};
    box-shadow: rgba(0, 0, 0, 0.15) -10px 0px 10px inset;
    ::-webkit-scrollbar {
      display: none;
    }
  }
`;

const SubitemDot = styled('div')<{collapsed: boolean}>`
  width: 3px;
  height: 3px;
  background: currentcolor;
  border-radius: 50%;

  opacity: ${p => (p.collapsed ? 1 : 0)};
  @media (max-width: ${p => p.theme.breakpoints.medium}) {
    opacity: 1;
  }
`;

const SidebarSection = styled(SidebarSectionGroup)<{
  noMargin?: boolean;
  noPadding?: boolean;
}>`
  ${p => !p.noMargin && `margin: ${space(1)} 0`};
  ${p => !p.noPadding && `padding: 0 ${space(2)}`};

  @media (max-width: ${p => p.theme.breakpoints.small}) {
    margin: 0;
    padding: 0;
  }

  &:empty {
    display: none;
  }
`;

const DropdownSidebarSection = styled(SidebarSection)<{
  isSuperuser?: boolean;
}>`
  position: relative;
  margin: 0;
  padding: ${space(1)} ${space(2)};

  ${p =>
    p.isSuperuser &&
    css`
      &:before {
        content: '';
        position: absolute;
        inset: 0 ${space(1)};
        border-radius: ${p.theme.borderRadius};
        background: ${p.theme.superuserSidebar};
      }
    `}
`;

const SidebarCollapseItem = styled(SidebarItem)`
  @media (max-width: ${p => p.theme.breakpoints.medium}) {
    display: none;
  }
`;<|MERGE_RESOLUTION|>--- conflicted
+++ resolved
@@ -128,11 +128,8 @@
   const activePanel = useLegacyStore(SidebarPanelStore);
   const organization = useOrganization({allowNull: true});
   const {shouldAccordionFloat} = useContext(ExpandedContext);
-<<<<<<< HEAD
   const isSelfHostedErrorsOnly = ConfigStore.get('isSelfHostedErrorsOnly');
-=======
   const resourceModuleTitle = useModuleTitle(ModuleName.RESOURCE);
->>>>>>> 57c0f345
 
   const collapsed = !!preferences.collapsed;
   const horizontal = useMedia(`(max-width: ${theme.breakpoints.medium})`);
