import type React from 'react';
import {Fragment, memo, useCallback, useEffect, useMemo, useState} from 'react';
import {css} from '@emotion/react';
import styled from '@emotion/styled';
import debounce from 'lodash/debounce';

import {navigateTo} from 'sentry/actionCreators/navigation';
import {Button} from 'sentry/components/button';
import type {MenuItemProps} from 'sentry/components/dropdownMenu';
import {DropdownMenu} from 'sentry/components/dropdownMenu';
import Input, {type InputProps} from 'sentry/components/input';
import {CreateMetricAlertFeature} from 'sentry/components/metrics/createMetricAlertFeature';
import {EquationInput} from 'sentry/components/metrics/equationInput';
import {EquationSymbol} from 'sentry/components/metrics/equationSymbol';
import {QueryBuilder} from 'sentry/components/metrics/queryBuilder';
import {QueryFieldGroup} from 'sentry/components/metrics/queryFieldGroup';
import {getQuerySymbol, QuerySymbol} from 'sentry/components/metrics/querySymbol';
import {Tooltip} from 'sentry/components/tooltip';
import {DEFAULT_DEBOUNCE_DURATION, SLOW_TOOLTIP_DELAY} from 'sentry/constants';
import {
  IconAdd,
  IconClose,
  IconCopy,
  IconDelete,
  IconEdit,
  IconEllipsis,
  IconSettings,
  IconSiren,
} from 'sentry/icons';
import {t} from 'sentry/locale';
import {isCustomMetric} from 'sentry/utils/metrics';
import {hasMetricAlertFeature, hasMetricsNewInputs} from 'sentry/utils/metrics/features';
import {MetricExpressionType} from 'sentry/utils/metrics/types';
import useOrganization from 'sentry/utils/useOrganization';
import usePageFilters from 'sentry/utils/usePageFilters';
import useRouter from 'sentry/utils/useRouter';
import type {
  DashboardMetricsEquation,
  DashboardMetricsExpression,
  DashboardMetricsQuery,
} from 'sentry/views/dashboards/metrics/types';
import {
  formatAlias,
  getMetricQueryName,
  isVirtualExpression,
} from 'sentry/views/dashboards/metrics/utils';
import {DisplayType} from 'sentry/views/dashboards/types';
import {getCreateAlert} from 'sentry/views/metrics/metricQueryContextMenu';

interface Props {
  addEquation: () => void;
  addQuery: (index?: number) => void;
  displayType: DisplayType;
  metricEquations: DashboardMetricsEquation[];
  metricQueries: DashboardMetricsQuery[];
  onEquationChange: (data: Partial<DashboardMetricsEquation>, index: number) => void;
  onQueryChange: (data: Partial<DashboardMetricsQuery>, index: number) => void;
  removeEquation: (index: number) => void;
  removeQuery: (index: number) => void;
}

export const Queries = memo(function Queries({
  displayType,
  metricQueries,
  metricEquations,
  onQueryChange,
  onEquationChange,
  addQuery,
  addEquation,
  removeQuery,
  removeEquation,
}: Props) {
  const {selection} = usePageFilters();
  const organization = useOrganization();
  const metricsNewInputs = hasMetricsNewInputs(organization);

  const availableVariables = useMemo(
    () => new Set(metricQueries.map(query => getQuerySymbol(query.id, metricsNewInputs))),
    [metricQueries, metricsNewInputs]
  );

  const handleEditQueryAlias = useCallback(
    (index: number) => {
      const query = metricQueries[index];
      const alias = getMetricQueryName(query);

      onQueryChange({alias}, index);
    },
    [metricQueries, onQueryChange]
  );

  const handleEditEquationAlias = useCallback(
    (index: number) => {
      const equation = metricEquations[index];
      const alias = getMetricQueryName(equation);

      onEquationChange({alias: alias ?? ''}, index);
    },
    [metricEquations, onEquationChange]
  );

  const showQuerySymbols = metricQueries.length + metricEquations.length > 1;
  const visibleExpressions = [...metricQueries, ...metricEquations].filter(
    expression => !expression.isHidden
  );

  return (
    <Fragment>
      <ExpressionsWrapper
        hasMetricsNewInput={metricsNewInputs}
        showQuerySymbols={showQuerySymbols}
      >
        {metricQueries.map((query, index) => (
          <ExpressionWrapper key={query.id} hasMetricsNewInput={metricsNewInputs}>
            {showQuerySymbols && (
              <QueryToggle
                isHidden={query.isHidden}
                onChange={isHidden => onQueryChange({isHidden}, index)}
                disabled={
                  (!query.isHidden && visibleExpressions.length === 1) ||
                  displayType === DisplayType.BIG_NUMBER
                }
                disabledReason={t('Big Number widgets support only one visible metric')}
                queryId={query.id}
                type={MetricExpressionType.QUERY}
              />
            )}
            <ExpressionFormWrapper hasMetricsNewInput={metricsNewInputs}>
              <ExpressionFormRowWrapper hasMetricsNewInput={metricsNewInputs}>
                <WrappedQueryBuilder
                  index={index}
                  onQueryChange={onQueryChange}
                  query={query}
                  projects={selection.projects}
                  hasSymbols={showQuerySymbols}
                  alias={
                    metricsNewInputs &&
                    query.alias !== undefined && (
                      <ExpressionFormRowWrapper hasMetricsNewInput={metricsNewInputs}>
                        <ExpressionAliasForm
                          expression={query}
                          onChange={alias => onQueryChange({alias}, index)}
                          hasContextMenu
                          hasMetricsNewInput
                        />
                      </ExpressionFormRowWrapper>
                    )
                  }
                />
                <QueryContextMenu
                  canRemoveQuery={metricQueries.length > 1}
                  removeQuery={removeQuery}
                  addQuery={addQuery}
                  editAlias={handleEditQueryAlias}
                  queryIndex={index}
                  metricsQuery={query}
                />
              </ExpressionFormRowWrapper>
              {!metricsNewInputs && query.alias !== undefined && (
                <ExpressionFormRowWrapper hasMetricsNewInput={metricsNewInputs}>
                  <ExpressionAliasForm
                    expression={query}
                    onChange={alias => onQueryChange({alias}, index)}
                    hasContextMenu
                  />
                </ExpressionFormRowWrapper>
              )}
            </ExpressionFormWrapper>
          </ExpressionWrapper>
        ))}
        {metricEquations.map((equation, index) => (
          <ExpressionWrapper key={equation.id} hasMetricsNewInput={metricsNewInputs}>
            {showQuerySymbols && (
              <QueryToggle
                isHidden={equation.isHidden}
                onChange={isHidden => onEquationChange({isHidden}, index)}
                disabled={
                  (!equation.isHidden && visibleExpressions.length === 1) ||
                  displayType === DisplayType.BIG_NUMBER
                }
                disabledReason={t('Big Number widgets support only one visible metric')}
                queryId={equation.id}
                type={MetricExpressionType.EQUATION}
              />
            )}
            <ExpressionFormWrapper hasMetricsNewInput={metricsNewInputs}>
              <ExpressionFormRowWrapper hasMetricsNewInput={metricsNewInputs}>
                <EquationInputWrapper hasMetricsNewInput={metricsNewInputs}>
                  <EquationInput
                    onChange={formula => onEquationChange({formula}, index)}
                    value={equation.formula}
                    availableVariables={availableVariables}
                    metricsNewInputs={metricsNewInputs}
                  />
                </EquationInputWrapper>
                {equation.alias !== undefined && (
                  <ExpressionAliasForm
                    expression={equation}
                    onChange={alias => onEquationChange({alias}, index)}
                  />
                )}
                <EquationContextMenu
                  removeEquation={removeEquation}
                  editAlias={handleEditEquationAlias}
                  equationIndex={index}
                />
              </ExpressionFormRowWrapper>
            </ExpressionFormWrapper>
          </ExpressionWrapper>
        ))}
      </ExpressionsWrapper>
      <ButtonBar addQuerySymbolSpacing={showQuerySymbols}>
        <Button size="sm" icon={<IconAdd isCircled />} onClick={() => addQuery()}>
          {t('Add metric')}
        </Button>
        {!(displayType === DisplayType.BIG_NUMBER && metricEquations.length > 0) && (
          <Button size="sm" icon={<IconAdd isCircled />} onClick={addEquation}>
            {t('Add equation')}
          </Button>
        )}
      </ButtonBar>
    </Fragment>
  );
});

/**
 * Wrapper for the QueryBuilder to memoize the onChange handler
 */
function WrappedQueryBuilder({
  index,
  onQueryChange,
  projects,
  query,
  hasSymbols,
  alias,
}: {
  hasSymbols: boolean;
  index: number;
  onQueryChange: (data: Partial<DashboardMetricsQuery>, index: number) => void;
  projects: number[];
  query: DashboardMetricsQuery;
  alias?: React.ReactNode;
}) {
  const handleChange = useCallback(
    (data: Partial<DashboardMetricsQuery>) => {
      onQueryChange(data, index);
    },
    [index, onQueryChange]
  );
  return (
    <QueryBuilder
      index={index}
      onChange={handleChange}
      metricsQuery={query}
      projects={projects}
      hasSymbols={hasSymbols}
      alias={alias}
      isModal
    />
  );
}

interface QueryContextMenuProps {
  addQuery: (index: number) => void;
  canRemoveQuery: boolean;
  editAlias: (index: number) => void;
  metricsQuery: DashboardMetricsQuery;
  queryIndex: number;
  removeQuery: (index: number) => void;
}

function QueryContextMenu({
  metricsQuery,
  removeQuery,
  addQuery,
  canRemoveQuery,
  queryIndex,
  editAlias,
}: QueryContextMenuProps) {
  const organization = useOrganization();
  const router = useRouter();

  const createAlert = useMemo(
    () => getCreateAlert(organization, metricsQuery),
    [metricsQuery, organization]
  );

  const items = useMemo<MenuItemProps[]>(() => {
    const customMetric = !isCustomMetric({mri: metricsQuery.mri});

    const duplicateQueryItem = {
      leadingItems: [<IconCopy key="icon" />],
      key: 'duplicate',
      label: t('Duplicate'),
      onAction: () => {
        addQuery(queryIndex);
      },
    };
    const addAlertItem = {
      leadingItems: [<IconSiren key="icon" />],
      key: 'add-alert',
      label: <CreateMetricAlertFeature>{t('Create Alert')}</CreateMetricAlertFeature>,
      disabled: !createAlert || !hasMetricAlertFeature(organization),
      onAction: () => {
        createAlert?.();
      },
    };
    const removeQueryItem = {
      leadingItems: [<IconClose key="icon" />],
      key: 'delete',
      label: t('Remove Metric'),
      disabled: !canRemoveQuery,
      onAction: () => {
        removeQuery(queryIndex);
      },
    };
    const aliasItem = {
      leadingItems: [<IconEdit key="icon" />],
      key: 'alias',
      label: t('Add Alias'),
      onAction: () => {
        editAlias(queryIndex);
      },
    };
    const settingsItem = {
      leadingItems: [<IconSettings key="icon" />],
      key: 'settings',
      label: t('Configure Metric'),
      disabled: !customMetric,
      onAction: () => {
        navigateTo(
          `/settings/projects/:projectId/metrics/${encodeURIComponent(metricsQuery.mri)}`,
          router
        );
      },
    };

    return customMetric
      ? [duplicateQueryItem, aliasItem, addAlertItem, removeQueryItem, settingsItem]
      : [duplicateQueryItem, aliasItem, addAlertItem, removeQueryItem];
  }, [
    metricsQuery.mri,
    createAlert,
    organization,
    canRemoveQuery,
    addQuery,
    queryIndex,
    removeQuery,
    editAlias,
    router,
  ]);

  return (
    <DropdownMenu
      items={items}
      triggerProps={{
        'aria-label': t('Query actions'),
        size: 'md',
        showChevron: false,
        icon: <IconEllipsis direction="down" size="sm" />,
      }}
      position="bottom-end"
    />
  );
}

interface EquationContextMenuProps {
  editAlias: (index: number) => void;
  equationIndex: number;
  removeEquation: (index: number) => void;
}

function EquationContextMenu({
  equationIndex,
  editAlias,
  removeEquation,
}: EquationContextMenuProps) {
  const items = useMemo<MenuItemProps[]>(() => {
    const removeEquationItem = {
      leadingItems: [<IconClose key="icon" />],
      key: 'delete',
      label: t('Remove Equation'),
      onAction: () => {
        removeEquation(equationIndex);
      },
    };
    const aliasItem = {
      leadingItems: [<IconEdit key="icon" />],
      key: 'alias',
      label: t('Add Alias'),
      onAction: () => {
        editAlias(equationIndex);
      },
    };

    return [aliasItem, removeEquationItem];
  }, [editAlias, equationIndex, removeEquation]);

  return (
    <DropdownMenu
      items={items}
      triggerProps={{
        'aria-label': t('Equation actions'),
        size: 'md',
        showChevron: false,
        icon: <IconEllipsis direction="down" size="sm" />,
      }}
      position="bottom-end"
    />
  );
}

interface QueryToggleProps {
  disabled: boolean;
  isHidden: boolean;
  onChange: (isHidden: boolean) => void;
  queryId: number;
  type: MetricExpressionType;
  disabledReason?: string;
}

function QueryToggle({
  isHidden,
  queryId,
  disabled,
  onChange,
  type,
  disabledReason,
}: QueryToggleProps) {
  const tooltipTitle =
    type === MetricExpressionType.QUERY
      ? isHidden
        ? t('Show metric')
        : t('Hide metric')
      : isHidden
        ? t('Show equation')
        : t('Hide equation');

  return (
    <Tooltip
      title={
        !disabled
          ? tooltipTitle
          : disabledReason || t('At least one query must be visible')
      }
      delay={500}
    >
      {type === MetricExpressionType.QUERY ? (
        <StyledQuerySymbol
          isHidden={isHidden}
          queryId={queryId}
          isClickable={!disabled}
          aria-disabled={disabled}
          onClick={disabled ? undefined : () => onChange(!isHidden)}
          role="button"
          aria-label={tooltipTitle}
        />
      ) : (
        <StyledEquationSymbol
          isHidden={isHidden}
          equationId={queryId}
          isClickable={!disabled}
          aria-disabled={disabled}
          onClick={disabled ? undefined : () => onChange(!isHidden)}
          role="button"
          aria-label={tooltipTitle}
        />
      )}
    </Tooltip>
  );
}

function ExpressionAliasForm({
  expression,
  onChange,
  hasContextMenu,
  hasMetricsNewInput,
}: {
  expression: DashboardMetricsExpression;
  onChange: (alias: string | undefined) => void;
  hasContextMenu?: boolean;
  hasMetricsNewInput?: boolean;
}) {
  const organization = useOrganization();

  return (
    <ExpressionAliasWrapper
      hasOwnRow={hasContextMenu}
      hasMetricsNewInput={hasMetricsNewInput}
    >
      {hasMetricsNewInputs(organization) ? (
        <QueryFieldGroup>
          <QueryFieldGroup.Label css={fixedWidthLabelCss}>As</QueryFieldGroup.Label>
          <div
            css={css`
              display: flex;
            `}
          >
            <QueryFieldGroup.DebouncedInput
              type="text"
              value={formatAlias(expression.alias)}
              onChange={e => onChange(e.target.value)}
              placeholder={t('Add alias')}
            />
            <QueryFieldGroup.DeleteButton
              disabled={isVirtualExpression(expression)}
              title={t('Clear Alias')}
              onClick={() => onChange(undefined)}
            />
          </div>
        </QueryFieldGroup>
      ) : (
        <Fragment>
          <StyledLabel>as</StyledLabel>
          <StyledDebouncedInput
            type="text"
            value={formatAlias(expression.alias)}
            onChange={e => onChange(e.target.value)}
            placeholder={t('Add alias')}
          />
          <Tooltip title={t('Clear alias')} delay={SLOW_TOOLTIP_DELAY}>
            <StyledButton
              disabled={isVirtualExpression(expression)}
              icon={<IconDelete size="xs" />}
              aria-label={t('Clear Alias')}
              onClick={() => onChange(undefined)}
            />
          </Tooltip>
        </Fragment>
      )}
    </ExpressionAliasWrapper>
  );
}

// TODO: Move this to a shared component
export function DebouncedInput({
  onChange,
  wait = DEFAULT_DEBOUNCE_DURATION,
  ...inputProps
}: InputProps & {wait?: number}) {
  const [value, setValue] = useState<string | number | readonly string[] | undefined>(
    inputProps.value
  );

  useEffect(() => {
    setValue(inputProps.value);
  }, [inputProps.value]);

  const handleChange = useMemo(
    () =>
      debounce((e: React.ChangeEvent<HTMLInputElement>) => {
        onChange?.(e);
      }, wait),
    [onChange, wait]
  );

  return (
    <Input
      {...inputProps}
      value={value}
      onChange={e => {
        setValue(e.target.value);
        handleChange(e);
      }}
    />
  );
}

<<<<<<< HEAD
const ExpressionsWrapper = styled('div')`
  padding-bottom: ${p => p.theme.space(2)};
=======
const ExpressionsWrapper = styled('div')<{
  hasMetricsNewInput: boolean;
  showQuerySymbols: boolean;
}>`
  ${p =>
    p.hasMetricsNewInput &&
    css`
      display: grid;
      gap: ${space(1)};
      grid-template-columns: ${p.showQuerySymbols
        ? 'min-content 1fr max-content'
        : '1fr max-content'};

      @media (min-width: ${p.theme.breakpoints.small}) {
        grid-template-columns: ${p.showQuerySymbols
          ? 'min-content 1fr 1fr max-content'
          : '1fr 1fr max-content'};
      }
    `}
>>>>>>> 4e1db534
`;

const ExpressionWrapper = styled('div')<{hasMetricsNewInput: boolean}>`
  display: flex;
<<<<<<< HEAD
  gap: ${p => p.theme.space(1)};
  padding-bottom: ${p => p.theme.space(1)};
=======
  gap: ${space(1)};
  padding-bottom: ${space(1)};
  ${p => p.hasMetricsNewInput && 'display: contents;'}
>>>>>>> 4e1db534
`;

const ExpressionFormWrapper = styled('div')<{hasMetricsNewInput: boolean}>`
  display: flex;
  flex-grow: 1;
  flex-direction: column;
<<<<<<< HEAD

  gap: ${p => p.theme.space(1)};
=======
  gap: ${space(1)};
  ${p => p.hasMetricsNewInput && 'display: contents;'}
>>>>>>> 4e1db534
`;

const ExpressionFormRowWrapper = styled('div')<{hasMetricsNewInput: boolean}>`
  display: flex;
<<<<<<< HEAD
  gap: ${p => p.theme.space(1)};
=======
  gap: ${space(1)};
  ${p => p.hasMetricsNewInput && 'display: contents;'}
>>>>>>> 4e1db534
`;

const StyledQuerySymbol = styled(QuerySymbol)<{isClickable: boolean}>`
  ${p => p.isClickable && `cursor: pointer;`}
`;

const StyledEquationSymbol = styled(EquationSymbol)<{isClickable: boolean}>`
  ${p => p.isClickable && `cursor: pointer;`}
`;

const ButtonBar = styled('div')<{addQuerySymbolSpacing: boolean}>`
  align-items: center;
  display: flex;
<<<<<<< HEAD
  gap: ${p => p.theme.space(2)};
=======
  gap: ${space(2)};
  padding: ${space(2)} 0;
>>>>>>> 4e1db534

  ${p =>
    p.addQuerySymbolSpacing &&
    `
padding-left: ${p.theme.space(1)};
margin-left: 38px;
`}
`;

const ExpressionAliasWrapper = styled('div')<{
  hasMetricsNewInput?: boolean;
  hasOwnRow?: boolean;
}>`
  display: flex;
  flex-basis: 50%;
  align-items: center;
  padding-bottom: ${p => p.theme.space(1)};

  /* Add padding for the context menu */
  ${p => p.hasOwnRow && `padding-right: 56px;`}
  ${p => p.hasOwnRow && `flex-grow: 1;`}

  ${p =>
    p.hasMetricsNewInput &&
    css`
      padding: 0;
      grid-column: 1/-1;
    `}
`;

const StyledLabel = styled('div')`
  border: 1px solid ${p => p.theme.border};
  border-radius: ${p => p.theme.borderRadius};
  padding: ${p => p.theme.space(1)} ${p => p.theme.space(1.5)};

  color: ${p => p.theme.subText};

  border-top-right-radius: 0;
  border-bottom-right-radius: 0;
  border-right: none;
`;

const EquationInputWrapper = styled('div')<{hasMetricsNewInput: boolean}>`
  width: 100%;
  ${p =>
    p.hasMetricsNewInput &&
    css`
      grid-column-start: 2;
      @media (min-width: ${p.theme.breakpoints.small}) {
        grid-column-end: 4;
      }
    `}
`;

const StyledDebouncedInput = styled(DebouncedInput)`
  border-radius: 0;
  z-index: 1;
`;

const StyledButton = styled(Button)`
  border-top-left-radius: 0;
  border-bottom-left-radius: 0;
  border-left: none;
`;

const fixedWidthLabelCss = css`
  width: 95px;
  min-width: 95px;
  white-space: nowrap;
`;<|MERGE_RESOLUTION|>--- conflicted
+++ resolved
@@ -566,10 +566,6 @@
   );
 }
 
-<<<<<<< HEAD
-const ExpressionsWrapper = styled('div')`
-  padding-bottom: ${p => p.theme.space(2)};
-=======
 const ExpressionsWrapper = styled('div')<{
   hasMetricsNewInput: boolean;
   showQuerySymbols: boolean;
@@ -578,7 +574,7 @@
     p.hasMetricsNewInput &&
     css`
       display: grid;
-      gap: ${space(1)};
+      gap: ${p.theme.space(1)};
       grid-template-columns: ${p.showQuerySymbols
         ? 'min-content 1fr max-content'
         : '1fr max-content'};
@@ -589,42 +585,27 @@
           : '1fr 1fr max-content'};
       }
     `}
->>>>>>> 4e1db534
 `;
 
 const ExpressionWrapper = styled('div')<{hasMetricsNewInput: boolean}>`
   display: flex;
-<<<<<<< HEAD
   gap: ${p => p.theme.space(1)};
   padding-bottom: ${p => p.theme.space(1)};
-=======
-  gap: ${space(1)};
-  padding-bottom: ${space(1)};
   ${p => p.hasMetricsNewInput && 'display: contents;'}
->>>>>>> 4e1db534
 `;
 
 const ExpressionFormWrapper = styled('div')<{hasMetricsNewInput: boolean}>`
   display: flex;
   flex-grow: 1;
   flex-direction: column;
-<<<<<<< HEAD
-
   gap: ${p => p.theme.space(1)};
-=======
-  gap: ${space(1)};
   ${p => p.hasMetricsNewInput && 'display: contents;'}
->>>>>>> 4e1db534
 `;
 
 const ExpressionFormRowWrapper = styled('div')<{hasMetricsNewInput: boolean}>`
   display: flex;
-<<<<<<< HEAD
   gap: ${p => p.theme.space(1)};
-=======
-  gap: ${space(1)};
   ${p => p.hasMetricsNewInput && 'display: contents;'}
->>>>>>> 4e1db534
 `;
 
 const StyledQuerySymbol = styled(QuerySymbol)<{isClickable: boolean}>`
@@ -638,12 +619,8 @@
 const ButtonBar = styled('div')<{addQuerySymbolSpacing: boolean}>`
   align-items: center;
   display: flex;
-<<<<<<< HEAD
   gap: ${p => p.theme.space(2)};
-=======
-  gap: ${space(2)};
-  padding: ${space(2)} 0;
->>>>>>> 4e1db534
+  padding: ${p => p.theme.space(2)} 0;
 
   ${p =>
     p.addQuerySymbolSpacing &&
