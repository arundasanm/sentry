import {Fragment, useMemo} from 'react';
import styled from '@emotion/styled';
import keyBy from 'lodash/keyBy';

import ClippedBox from 'sentry/components/clippedBox';
import {IconFlag} from 'sentry/icons';
import {t} from 'sentry/locale';
<<<<<<< HEAD
=======
import {space} from 'sentry/styles/space';
import type {Event, Frame} from 'sentry/types/event';
>>>>>>> 4e1db534
import type {
  LineCoverage,
  SentryAppComponent,
  SentryAppSchemaStacktraceLink,
} from 'sentry/types/integrations';
import {CodecovStatusCode, Coverage} from 'sentry/types/integrations';
import type {PlatformKey} from 'sentry/types/project';
import {defined} from 'sentry/utils';
import {getFileExtension} from 'sentry/utils/fileExtension';
import useRouteAnalyticsParams from 'sentry/utils/routeAnalytics/useRouteAnalyticsParams';
import useOrganization from 'sentry/utils/useOrganization';
import useProjects from 'sentry/utils/useProjects';

import {parseAssembly} from '../utils';

import {Assembly} from './assembly';
import ContextLineNumber from './contextLineNumber';
import {FrameRegisters} from './frameRegisters';
import {FrameVariables} from './frameVariables';
import {usePrismTokensSourceContext} from './usePrismTokensSourceContext';
import {useStacktraceCoverage} from './useStacktraceCoverage';

type Props = {
  components: SentryAppComponent<SentryAppSchemaStacktraceLink>[];
  event: Event;
  frame: Frame;
  registers: {[key: string]: string};
  className?: string;
  emptySourceNotation?: boolean;
  frameMeta?: Record<any, any>;
  hasAssembly?: boolean;
  hasContextRegisters?: boolean;
  hasContextSource?: boolean;
  hasContextVars?: boolean;
  isExpanded?: boolean;
  isFirst?: boolean;
  platform?: PlatformKey;
  registersMeta?: Record<any, any>;
};

export function getLineCoverage(
  lines: [number, string][],
  lineCov: LineCoverage[]
): [Array<Coverage | undefined>, boolean] {
  const keyedCoverage = keyBy(lineCov, 0);
  const lineCoverage = lines.map<Coverage | undefined>(
    ([lineNo]) => keyedCoverage[lineNo]?.[1]
  );
  const hasCoverage = lineCoverage.some(
    coverage => coverage !== Coverage.NOT_APPLICABLE && coverage !== undefined
  );

  return [lineCoverage, hasCoverage];
}

function Context({
  hasContextVars = false,
  hasContextSource = false,
  hasContextRegisters = false,
  isExpanded = false,
  hasAssembly = false,
  emptySourceNotation = false,
  registers,
  frame,
  event,
  className,
  frameMeta,
  registersMeta,
  platform,
}: Props) {
  const organization = useOrganization();

  const {projects} = useProjects();
  const project = useMemo(
    () => projects.find(p => p.id === event.projectID),
    [projects, event]
  );

  const {data: coverage, isLoading: isLoadingCoverage} = useStacktraceCoverage(
    {
      event,
      frame,
      orgSlug: organization?.slug || '',
      projectSlug: project?.slug,
    },
    {
      enabled:
        defined(organization) &&
        defined(project) &&
        !!organization.codecovAccess &&
        isExpanded,
    }
  );

  /**
   * frame.lineNo is the highlighted frame in the middle of the context
   */
  const activeLineNumber = frame.lineNo;
  const contextLines = isExpanded
    ? frame?.context
    : frame?.context?.filter(l => l[0] === activeLineNumber);

  const hasCoverageData =
    !isLoadingCoverage && coverage?.status === CodecovStatusCode.COVERAGE_EXISTS;

  const [lineCoverage = [], hasCoverage] =
    hasCoverageData && coverage?.lineCoverage && !!activeLineNumber! && contextLines
      ? getLineCoverage(contextLines, coverage.lineCoverage)
      : [];

  useRouteAnalyticsParams(
    hasCoverageData
      ? {
          has_line_coverage: hasCoverage,
        }
      : {}
  );

  const fileExtension = getFileExtension(frame.filename || '') ?? '';
  const lines = usePrismTokensSourceContext({
    contextLines,
    lineNo: frame.lineNo,
    fileExtension,
  });

  if (!hasContextSource && !hasContextVars && !hasContextRegisters && !hasAssembly) {
    return emptySourceNotation ? (
      <EmptyContext>
        <StyledIconFlag size="xs" />
        {t('No additional details are available for this frame.')}
      </EmptyContext>
    ) : null;
  }

  const startLineNo = hasContextSource ? frame.context[0][0] : 0;

  const prismClassName = fileExtension ? `language-${fileExtension}` : '';

  return (
    <Wrapper
      start={startLineNo}
      startLineNo={startLineNo}
      className={`${className} context ${isExpanded ? 'expanded' : ''}`}
      data-test-id="frame-context"
    >
      {frame.context && lines.length > 0 ? (
        <CodeWrapper className={prismClassName}>
          <pre className={prismClassName}>
            <code className={prismClassName}>
              {lines.map((line, i) => {
                const contextLine = contextLines[i];
                const isActive = activeLineNumber === contextLine[0];

                return (
                  <Fragment key={i}>
                    <ContextLineWrapper isActive={isActive} data-test-id="context-line">
                      <ContextLineNumber
                        lineNumber={contextLine[0]}
                        isActive={isActive}
                        coverage={lineCoverage[i]}
                      />
                      <ContextLineCode>
                        {line.map((token, key) => (
                          <span key={key} className={token.className}>
                            {token.children}
                          </span>
                        ))}
                      </ContextLineCode>
                    </ContextLineWrapper>
                  </Fragment>
                );
              })}
            </code>
          </pre>
        </CodeWrapper>
      ) : null}

      {hasContextVars && (
        <StyledClippedBox clipHeight={100}>
          <FrameVariables
            platform={platform}
            data={frame.vars ?? {}}
            meta={frameMeta?.vars}
          />
        </StyledClippedBox>
      )}

      {hasContextRegisters && (
        <FrameRegisters
          registers={registers}
          meta={registersMeta}
          deviceArch={event.contexts?.device?.arch}
        />
      )}

      {hasAssembly && <Assembly {...parseAssembly(frame.package)} />}
    </Wrapper>
  );
}

export default Context;

const StyledClippedBox = styled(ClippedBox)`
  padding: 0;
`;

const StyledIconFlag = styled(IconFlag)`
  margin-right: ${p => p.theme.space(1)};
`;

const Wrapper = styled('ol')<{startLineNo: number}>`
  counter-reset: frame ${p => p.startLineNo - 1};

  && {
    border-radius: 0 !important;
  }
`;

const CodeWrapper = styled('div')`
  position: relative;
  padding: 0;

  && pre,
  && code {
    font-size: ${p => p.theme.fontSizeSmall};
    white-space: pre-wrap;
    margin: 0;
    overflow: hidden;
    background: ${p => p.theme.background};
    padding: 0;
    border-radius: 0;
  }
`;

const EmptyContext = styled('div')`
  display: flex;
  align-items: center;
  gap: ${p => p.theme.space(1)};
  padding: 20px;
  color: ${p => p.theme.subText};
  font-size: ${p => p.theme.fontSizeMedium};
`;

const ContextLineWrapper = styled('div')<{isActive: boolean}>`
  display: grid;
  grid-template-columns: 58px 1fr;
  gap: ${p => p.theme.space(1)};
  background: ${p =>
    p.isActive ? 'var(--prism-highlight-background)' : p.theme.background};
  padding-right: ${p => p.theme.space(2)};
`;

const ContextLineCode = styled('div')`
  line-height: 24px;
  white-space: pre-wrap;
  vertical-align: middle;
`;<|MERGE_RESOLUTION|>--- conflicted
+++ resolved
@@ -5,11 +5,7 @@
 import ClippedBox from 'sentry/components/clippedBox';
 import {IconFlag} from 'sentry/icons';
 import {t} from 'sentry/locale';
-<<<<<<< HEAD
-=======
-import {space} from 'sentry/styles/space';
 import type {Event, Frame} from 'sentry/types/event';
->>>>>>> 4e1db534
 import type {
   LineCoverage,
   SentryAppComponent,
