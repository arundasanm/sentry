from __future__ import annotations

from collections import defaultdict
from typing import Callable, Iterable, List, Mapping, MutableMapping, Optional, Sequence

from django.db import router, transaction
from django.db.models import Q, QuerySet

from sentry.api.serializers.base import Serializer
from sentry.api.serializers.models.notification_setting import NotificationSettingsSerializer
from sentry.models import NotificationSetting, User
<<<<<<< HEAD
from sentry.models.project import Project
from sentry.notifications.helpers import (
    get_scope_type,
    get_setting_options_for_users,
    get_setting_providers_for_users,
)
=======
from sentry.notifications.helpers import get_scope_type
>>>>>>> f7d6b01e
from sentry.notifications.types import (
    NotificationScopeEnum,
    NotificationScopeType,
    NotificationSettingEnum,
    NotificationSettingOptionValues,
    NotificationSettingsOptionEnum,
    NotificationSettingTypes,
)
from sentry.services.hybrid_cloud.actor import ActorType, RpcActor
from sentry.services.hybrid_cloud.auth.model import AuthenticationContext
from sentry.services.hybrid_cloud.filter_query import (
    FilterQueryDatabaseImpl,
    OpaqueSerializedResponse,
)
from sentry.services.hybrid_cloud.notifications import NotificationsService, RpcNotificationSetting
from sentry.services.hybrid_cloud.notifications.model import NotificationSettingFilterArgs
from sentry.services.hybrid_cloud.notifications.serial import serialize_notification_setting
from sentry.services.hybrid_cloud.user import RpcUser
from sentry.types.integrations import ExternalProviderEnum, ExternalProviders


class DatabaseBackedNotificationsService(NotificationsService):
    def uninstall_slack_settings(self, organization_id: int, project_ids: List[int]) -> None:
        provider = ExternalProviders.SLACK
        users = User.objects.get_users_with_only_one_integration_for_provider(
            provider, organization_id
        )

        NotificationSetting.objects.remove_parent_settings_for_organization(
            organization_id, project_ids, provider
        )
        NotificationSetting.objects.disable_settings_for_users(provider, users)

    def update_settings(
        self,
        *,
        external_provider: ExternalProviders,
        notification_type: NotificationSettingTypes,
        setting_option: NotificationSettingOptionValues,
        actor: RpcActor,
        project_id: Optional[int] = None,
        organization_id: Optional[int] = None,
    ) -> None:
        NotificationSetting.objects.update_settings(
            provider=external_provider,
            type=notification_type,
            value=setting_option,
            project=project_id,
            organization=organization_id,
            actor=actor,
        )

    def bulk_update_settings(
        self,
        *,
        notification_type_to_value_map: Mapping[
            NotificationSettingTypes, NotificationSettingOptionValues
        ],
        external_provider: ExternalProviders,
        user_id: int,
    ) -> None:
        with transaction.atomic(router.db_for_write(NotificationSetting)):
            for notification_type, setting_option in notification_type_to_value_map.items():
                self.update_settings(
                    external_provider=external_provider,
                    actor=RpcActor(id=user_id, actor_type=ActorType.USER),
                    notification_type=notification_type,
                    setting_option=setting_option,
                )

    def get_settings_for_users(
        self,
        *,
        types: List[NotificationSettingTypes],
        users: List[RpcUser],
        value: NotificationSettingOptionValues,
    ) -> List[RpcNotificationSetting]:
        settings = NotificationSetting.objects.filter(
            user_id__in=[u.id for u in users],
            type__in=types,
            value=value.value,
            scope_type=NotificationScopeType.USER.value,
        )
        return [serialize_notification_setting(u) for u in settings]

    def get_settings_for_recipient_by_parent(
        self, *, type: NotificationSettingTypes, parent_id: int, recipients: Sequence[RpcActor]
    ) -> List[RpcNotificationSetting]:
        team_ids = [r.id for r in recipients if r.actor_type == ActorType.TEAM]
        user_ids = [r.id for r in recipients if r.actor_type == ActorType.USER]

        parent_specific_scope_type = get_scope_type(type)
        notification_settings = NotificationSetting.objects.filter(
            Q(
                scope_type=parent_specific_scope_type.value,
                scope_identifier=parent_id,
            )
            | Q(
                scope_type=NotificationScopeType.USER.value,
                scope_identifier__in=user_ids,
            )
            | Q(
                scope_type=NotificationScopeType.TEAM.value,
                scope_identifier__in=team_ids,
            ),
            (Q(team_id__in=team_ids) | Q(user_id__in=user_ids)),
            type=type.value,
        )

        return [serialize_notification_setting(s) for s in notification_settings]

    # TODO(snigdha): clean this up with v2 - the new logic is in get_setting_options_by_project.
    def get_settings_for_user_by_projects(
        self, *, type: NotificationSettingTypes, user_id: int, parent_ids: List[int]
    ) -> List[RpcNotificationSetting]:
        try:
            User.objects.get(id=user_id)
        except User.DoesNotExist:
            return []

        scope_type = get_scope_type(type)
        return [
            serialize_notification_setting(s)
            for s in NotificationSetting.objects.filter(
                Q(
                    scope_type=scope_type.value,
                    scope_identifier__in=parent_ids,
                )
                | Q(
                    scope_type=NotificationScopeType.USER.value,
                    scope_identifier=user_id,
                ),
                type=type.value,
                user_id=user_id,
            )
        ]

    def get_setting_options_by_project(
        self,
        user_id: int,
        projects: Iterable[Project],
        type: NotificationSettingEnum,
    ) -> MutableMapping[
        NotificationScopeEnum,
        MutableMapping[int, MutableMapping[ExternalProviderEnum, NotificationSettingsOptionEnum]],
    ]:
        """
        Returns a a mapping of project scopes settings, with projects IDs
        mapped to a map of provider to notifications setting values.
        """
        user = User.objects.get(id=user_id)
        result: MutableMapping[
            int, MutableMapping[ExternalProviderEnum, NotificationSettingsOptionEnum]
        ] = defaultdict(dict)

        # TODO(snigdha): This is an N+1 query. We should optimize this if there's a visible performance impact.
        for project in projects:
            providers = get_setting_providers_for_users(
                [user_id],
                project=project,
                organization=project.organization,
                additional_filters=Q(type=type),
            )

            result[project.id] = providers[user]

        return {NotificationScopeEnum.PROJECT: result}

    def remove_notification_settings(
        self, *, team_id: Optional[int], user_id: Optional[int], provider: ExternalProviders
    ) -> None:
        """
        Delete notification settings based on an actor_id
        There is no foreign key relationship so we have to manually cascade.
        """
        assert (team_id and not user_id) or (
            user_id and not team_id
        ), "Can only remove settings for team or user"
        team_ids = [team_id] if team_id else None
        user_ids = [user_id] if user_id else None
        NotificationSetting.objects._filter(
            team_ids=team_ids, user_ids=user_ids, provider=provider
        ).delete()

    def remove_notification_settings_for_team(
        self, *, team_id: int, provider: ExternalProviders
    ) -> None:
        self.remove_notification_settings(team_id=team_id, user_id=None, provider=provider)

    def remove_notification_settings_for_user(
        self, *, user_id: int, provider: ExternalProviders
    ) -> None:
        self.remove_notification_settings(team_id=None, user_id=user_id, provider=provider)

    def get_many(self, *, filter: NotificationSettingFilterArgs) -> List[RpcNotificationSetting]:
        return self._FQ.get_many(filter)

    def remove_notification_settings_for_organization(self, *, organization_id: int) -> None:
        assert organization_id, "organization_id must be a positive integer"
        NotificationSetting.objects.remove_for_organization(organization_id=organization_id)

    def remove_notification_settings_for_project(self, *, project_id: int) -> None:
        NotificationSetting.objects.remove_for_project(project_id=project_id)

    def serialize_many(
        self,
        *,
        filter: NotificationSettingFilterArgs,
        as_user: Optional[RpcUser] = None,
        auth_context: Optional[AuthenticationContext] = None,
    ) -> List[OpaqueSerializedResponse]:
        return self._FQ.serialize_many(filter, as_user, auth_context)

    class _NotificationSettingsQuery(
        FilterQueryDatabaseImpl[
            NotificationSetting, NotificationSettingFilterArgs, RpcNotificationSetting, None
        ],
    ):
        def apply_filters(
            self, query: QuerySet[NotificationSetting], filters: NotificationSettingFilterArgs
        ) -> QuerySet[NotificationSetting]:
            if "provider" in filters and filters["provider"] is not None:
                query = query.filter(provider=filters["provider"])
            if "type" in filters and filters["type"] is not None:
                query = query.filter(type=filters["type"].value)
            if "scope_type" in filters and filters["scope_type"] is not None:
                query = query.filter(scope_type=filters["scope_type"])
            if "scope_identifier" in filters and filters["scope_identifier"] is not None:
                query = query.filter(scope_identifier=filters["scope_identifier"])
            if "user_ids" in filters and len(filters["user_ids"]) > 0:
                query = query.filter(user_id__in=filters["user_ids"])
            if "team_ids" in filters and len(filters["team_ids"]) > 0:
                query = query.filter(team_id__in=filters["team_ids"])
            return query.all()

        def base_query(self, ids_only: bool = False) -> QuerySet[NotificationSetting]:
            return NotificationSetting.objects

        def filter_arg_validator(self) -> Callable[[NotificationSettingFilterArgs], Optional[str]]:
            return self._filter_has_any_key_validator("user_ids", "team_ids")

        def serialize_api(self, serializer_type: Optional[None]) -> Serializer:
            return NotificationSettingsSerializer()

        def serialize_rpc(
            self, notification_setting: NotificationSetting
        ) -> RpcNotificationSetting:
            return serialize_notification_setting(notification_setting)

    _FQ = _NotificationSettingsQuery()<|MERGE_RESOLUTION|>--- conflicted
+++ resolved
@@ -9,16 +9,13 @@
 from sentry.api.serializers.base import Serializer
 from sentry.api.serializers.models.notification_setting import NotificationSettingsSerializer
 from sentry.models import NotificationSetting, User
-<<<<<<< HEAD
 from sentry.models.project import Project
 from sentry.notifications.helpers import (
     get_scope_type,
     get_setting_options_for_users,
     get_setting_providers_for_users,
 )
-=======
 from sentry.notifications.helpers import get_scope_type
->>>>>>> f7d6b01e
 from sentry.notifications.types import (
     NotificationScopeEnum,
     NotificationScopeType,
