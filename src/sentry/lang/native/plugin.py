--- conflicted
+++ resolved
@@ -440,7 +440,6 @@
             if not symbolicated_frames:
                 return None, [raw_frame], []
         except SymbolicationFailed as e:
-<<<<<<< HEAD
             # User fixable but fatal errors are reported as processing
             # issues.
             if e.is_user_fixable and e.is_fatal:
@@ -464,9 +463,7 @@
             # up at all.  We want to keep this here though in case we
             # do not want to report some processing issues (eg:
             # optional dsyms)
-=======
             errors = []
->>>>>>> 535d4255
             if e.is_user_fixable or e.is_sdk_failure:
                 errors.append({
                     'type': e.type,
@@ -506,26 +503,10 @@
                 new_frame['colno'] = sfrm['column']
             new_frame['package'] = sfrm['object_name'] \
                 or new_frame.get('package')
-<<<<<<< HEAD
-            new_frame['symbol_addr'] = '0x%x' % \
-                parse_addr(sfrm['symbol_addr'])
-            new_frame['instruction_addr'] = '0x%x' % parse_addr(
-                sfrm['instruction_addr'])
-
-        # Trust the original client's assessment about if somethign is
-        # in_app if the client sent something along.
-        if frame.get('in_app') is None:
-            in_app = self.sym.is_in_app(sym_frame)
-            new_frame['in_app'] = raw_frame['in_app'] = in_app
-
-        return [new_frame], [raw_frame], errors
-=======
-
             new_frame['in_app'] = in_app
             new_frames.append(new_frame)
 
         return new_frames, [raw_frame], []
->>>>>>> 535d4255
 
 
 class NativePlugin(Plugin2):
