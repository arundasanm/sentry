from collections.abc import Callable

from drf_spectacular.utils import extend_schema
from rest_framework.exceptions import ParseError
from rest_framework.request import Request
from rest_framework.response import Response

from sentry import features
from sentry.api.api_owners import ApiOwner
from sentry.api.api_publish_status import ApiPublishStatus
from sentry.api.base import region_silo_endpoint
from sentry.api.bases.organization import NoProjects, OrganizationEndpoint
from sentry.api.event_search import parse_search_query
from sentry.apidocs.constants import RESPONSE_BAD_REQUEST, RESPONSE_FORBIDDEN
from sentry.apidocs.examples.replay_examples import ReplayExamples
from sentry.apidocs.parameters import GlobalParams
from sentry.apidocs.utils import inline_sentry_response_serializer
from sentry.exceptions import InvalidSearchQuery
from sentry.models.organization import Organization
from sentry.replays.post_process import ReplayDetailsResponse, process_raw_response
from sentry.replays.query import query_replays_collection_paginated, replay_url_parser_config
from sentry.replays.usecases.errors import handled_snuba_exceptions
from sentry.replays.usecases.query import QueryResponse
from sentry.replays.validators import ReplayValidator
from sentry.utils.cursors import Cursor, CursorResult


@region_silo_endpoint
@extend_schema(tags=["Replays"])
class OrganizationReplayIndexEndpoint(OrganizationEndpoint):
    owner = ApiOwner.REPLAY
    publish_status = {
        "GET": ApiPublishStatus.PUBLIC,
    }

    @extend_schema(
        operation_id="List an Organization's Replays",
        parameters=[GlobalParams.ORG_ID_OR_SLUG, ReplayValidator],
        responses={
            200: inline_sentry_response_serializer("ListReplays", list[ReplayDetailsResponse]),
            400: RESPONSE_BAD_REQUEST,
            403: RESPONSE_FORBIDDEN,
        },
        examples=ReplayExamples.GET_REPLAYS,
    )
    @handled_snuba_exceptions
    def get(self, request: Request, organization: Organization) -> Response:
        """
        Return a list of replays belonging to an organization.
        """

        if not features.has("organizations:session-replay", organization, actor=request.user):
            return Response(status=404)
        try:
            filter_params = self.get_filter_params(request, organization)
        except NoProjects:
            return Response({"data": []}, status=200)

        result = ReplayValidator(data=request.GET)
        if not result.is_valid():
            raise ParseError(result.errors)

        for key, value in result.validated_data.items():
            if key not in filter_params:
                filter_params[key] = value  # type: ignore[literal-required]

        headers = {}

        def data_fn(offset: int, limit: int):
            try:
                search_filters = parse_search_query(
                    request.query_params.get("query", ""), config=replay_url_parser_config
                )
            except InvalidSearchQuery as e:
                raise ParseError(str(e))

            # Sort must be optional string.
            sort = filter_params.get("sort")
            if not isinstance(sort, str):
                sort = None

            start = filter_params["start"]
            end = filter_params["end"]
            if start is None or end is None:
                # It's not possible to reach this point but the type hint is wrong so I have
                # to do this for completeness sake.
                return Response({"detail": "Missing start or end period."}, status=400)

<<<<<<< HEAD
            response = query_replays_collection_raw(
=======
            return query_replays_collection_paginated(
>>>>>>> 5fb61590
                project_ids=filter_params["project_id"],
                start=start,
                end=end,
                environment=filter_params.get("environment") or [],
                sort=sort,
                fields=request.query_params.getlist("field"),
                limit=limit,
                offset=offset,
                search_filters=search_filters,
                organization=organization,
                actor=request.user,
            )

            # We set the data-source header so we can figure out which query is giving
            # incorrect or slow results.
            headers["X-Data-Source"] = response.source

            return response

        response = self.paginate(
            request=request,
            paginator=ReplayPaginator(data_fn=data_fn),
            on_results=lambda results: {
                "data": process_raw_response(
                    results,
                    fields=request.query_params.getlist("field"),
                )
            },
        )

        for header, value in headers.items():
            response[header] = value

        return response


class ReplayPaginator:
    """Defers all pagination decision making to the implementation."""

    def __init__(self, data_fn: Callable[[int, int], QueryResponse]) -> None:
        self.data_fn = data_fn

    def get_result(self, limit: int, cursor=None):
        assert limit > 0
        offset = int(cursor.offset) if cursor is not None else 0
        response = self.data_fn(offset, limit + 1)

        return CursorResult(
            response.response,
            prev=Cursor(0, max(0, offset - limit), True, offset > 0),
            next=Cursor(0, max(0, offset + limit), False, response.has_more),
        )<|MERGE_RESOLUTION|>--- conflicted
+++ resolved
@@ -86,11 +86,7 @@
                 # to do this for completeness sake.
                 return Response({"detail": "Missing start or end period."}, status=400)
 
-<<<<<<< HEAD
-            response = query_replays_collection_raw(
-=======
             return query_replays_collection_paginated(
->>>>>>> 5fb61590
                 project_ids=filter_params["project_id"],
                 start=start,
                 end=end,
