"""Query use-case module.

For now, this is the search and sort entry-point.  Some of this code may be moved to
replays/query.py when the pre-existing query module is deprecated.

There are two important functions in this module: "search_filter_to_condition" and
"query_using_optimized_search".  "search_filter_to_condition" is responsible for transforming a
SearchFilter into a Condition.  This is the only entry-point into the Field system.

"query_using_optimized_search" is the request processing engine.  It accepts raw data from an
external source, makes decisions around what to query and when, and is responsible for returning
intelligible output for the "post_process" module.  More information on its implementation can be
found in the function.
"""

from __future__ import annotations

from collections.abc import Mapping, Sequence
from datetime import datetime, timedelta
from typing import Any, cast

from rest_framework.exceptions import ParseError
from snuba_sdk import (
    And,
    Column,
    Condition,
    Direction,
    Entity,
    Function,
    Granularity,
    Op,
    Or,
    OrderBy,
    Query,
    Request,
)
from snuba_sdk.expressions import Expression

from sentry.api.event_search import ParenExpression, SearchFilter, SearchKey, SearchValue
from sentry.models.organization import Organization
from sentry.replays.lib.new_query.errors import CouldNotParseValue, OperatorNotSupported
from sentry.replays.lib.new_query.fields import ColumnField, ExpressionField, FieldProtocol
from sentry.replays.usecases.query.fields import ComputedField, TagField
from sentry.utils.snuba import raw_snql_query

VIEWED_BY_ME_KEY_ALIASES = ["viewed_by_me", "seen_by_me"]
NULL_VIEWED_BY_ID_VALUE = 0  # default value in clickhouse
DEFAULT_SORT_FIELD = "started_at"


def handle_viewed_by_me_filters(
    search_filters: Sequence[SearchFilter | str | ParenExpression], request_user_id: int | None
) -> Sequence[SearchFilter | str | ParenExpression]:
    """Translate "viewed_by_me" as it's not a valid Snuba field, but a convenience alias for the frontend"""
    new_filters = []
    for search_filter in search_filters:
        if (
            not isinstance(search_filter, SearchFilter)
            or search_filter.key.name not in VIEWED_BY_ME_KEY_ALIASES
        ):
            new_filters.append(search_filter)
            continue

        # since the value is boolean, negations (!) are not supported
        if search_filter.operator != "=":
            raise ParseError(f"Invalid operator specified for `{search_filter.key.name}`")

        value = search_filter.value.value
        if not isinstance(value, str) or value.lower() not in ["true", "false"]:
            raise ParseError(f"Could not parse value for `{search_filter.key.name}`")
        value = value.lower() == "true"

        if request_user_id is None:
            # This case will only occur from programmer error.
            # Note the replay index endpoint returns 401 automatically for unauthorized and anonymous users.
            raise ValueError("Invalid user id")

        operator = "=" if value else "!="
        new_filters.append(
            SearchFilter(
                SearchKey("viewed_by_id"),
                operator,
                SearchValue(request_user_id),
            )
        )

    return new_filters


def handle_search_filters(
    search_config: dict[str, FieldProtocol],
    search_filters: Sequence[SearchFilter | str | ParenExpression],
) -> list[Condition]:
    """Convert search filters to snuba conditions."""
    result: list[Condition] = []
    look_back = None
    for search_filter in search_filters:
        # SearchFilters are transformed into Conditions and appended to the result set.  If they
        # are top level filters they are implicitly AND'ed in the WHERE/HAVING clause.  Otherwise
        # explicit operators are used.
        if isinstance(search_filter, SearchFilter):
            try:
                condition = search_filter_to_condition(search_config, search_filter)
                if condition is None:
                    raise ParseError(f"Unsupported search field: {search_filter.key.name}")
            except OperatorNotSupported:
                raise ParseError(f"Invalid operator specified for `{search_filter.key.name}`")
            except CouldNotParseValue:
                raise ParseError(f"Could not parse value for `{search_filter.key.name}`")

            if look_back == "AND":
                look_back = None
                attempt_compressed_condition(result, condition, And)
            elif look_back == "OR":
                look_back = None
                attempt_compressed_condition(result, condition, Or)
            else:
                result.append(condition)
        # ParenExpressions are recursively computed.  If more than one condition is returned then
        # those conditions are AND'ed.
        elif isinstance(search_filter, ParenExpression):
            conditions = handle_search_filters(search_config, search_filter.children)
            if len(conditions) < 2:
                result.extend(conditions)
            else:
                result.append(And(conditions))
        # String types are limited to AND and OR... I think?  In the case where its not a valid
        # look-back it is implicitly ignored.
        elif isinstance(search_filter, str):
            look_back = search_filter

    return result


def attempt_compressed_condition(
    result: list[Expression],
    condition: Condition,
    condition_type: And | Or,
):
    """Unnecessary query optimization.

    Improves legibility for query debugging. Clickhouse would flatten these nested OR statements
    internally anyway.

    (block OR block) OR block => (block OR block OR block)
    """
    if isinstance(result[-1], condition_type):
        result[-1].conditions.append(condition)
    else:
        result.append(condition_type([result.pop(), condition]))


def search_filter_to_condition(
    search_config: dict[str, FieldProtocol],
    search_filter: SearchFilter,
) -> Condition | None:
    field = search_config.get(search_filter.key.name)
    if isinstance(field, (ColumnField, ExpressionField, ComputedField)):
        return field.apply(search_filter)

    if "*" in search_config:
        field = cast(TagField, search_config["*"])
        return field.apply(search_filter)

    return None


# Everything below here will move to replays/query.py once we deprecate the old query behavior.
# Leaving it here for now so this is easier to review/remove.
import dataclasses

from sentry.replays.usecases.query.configs import materialized_view as mv
from sentry.replays.usecases.query.configs.aggregate import search_config as agg_search_config
from sentry.replays.usecases.query.configs.aggregate_sort import sort_config as agg_sort_config
from sentry.replays.usecases.query.configs.aggregate_sort import sort_is_scalar_compatible
from sentry.replays.usecases.query.configs.scalar import (
    can_scalar_search_subquery,
    scalar_search_config,
)


@dataclasses.dataclass
class Paginators:
    limit: int
    offset: int


@dataclasses.dataclass
class QueryResponse:
    response: list[Any]
    has_more: bool
    source: str


def query_using_optimized_search(
    fields: list[str],
    search_filters: Sequence[SearchFilter | str | ParenExpression],
    environments: list[str],
    sort: str | None,
    pagination: Paginators,
    organization: Organization | None,
    project_ids: list[int],
    period_start: datetime,
    period_stop: datetime,
    request_user_id: int | None = None,
):
    tenant_id = _make_tenant_id(organization)

    # Environments is provided to us outside of the ?query= url parameter. It's stil filtered like
    # the values in that parameter so let's shove it inside and process it like any other filter.
    if environments:
        search_filters = [
            *search_filters,
            SearchFilter(SearchKey("environment"), "IN", SearchValue(environments)),
        ]

    mv_is_enabled = False
    # Translate "viewed_by_me" filters, which are aliases for "viewed_by_id"
    search_filters = handle_viewed_by_me_filters(search_filters, request_user_id)
<<<<<<< HEAD
    can_scalar_sort = sort_is_scalar_compatible(sort or "started_at")
=======

    can_scalar_sort = sort_is_scalar_compatible(sort or DEFAULT_SORT_FIELD)
>>>>>>> 070a2b3e
    can_scalar_search = can_scalar_search_subquery(search_filters)

    if mv_is_enabled and mv.can_search(search_filters) and mv.can_sort(sort or "started_at"):
        query = make_materialized_view_search_query(
            search_filters=search_filters,
            sort=sort,
            project_ids=project_ids,
            period_start=period_start,
            period_stop=period_stop,
        )
        referrer = "replays.query.browse_materialized_view_conditions_subquery"
        source = "materialized-view"
    elif can_scalar_sort and can_scalar_search:
        query = make_scalar_search_conditions_query(
            search_filters=search_filters,
            sort=sort,
            project_ids=project_ids,
            period_start=period_start,
            period_stop=period_stop,
        )
        referrer = "replays.query.browse_scalar_conditions_subquery"
        source = "scalar-subquery"
    else:
        query = make_aggregate_search_conditions_query(
            search_filters=search_filters,
            sort=sort,
            project_ids=project_ids,
            period_start=period_start,
            period_stop=period_stop,
        )
        referrer = "replays.query.browse_aggregated_conditions_subquery"
        source = "aggregated-subquery"

    query = query.set_limit(pagination.limit)
    query = query.set_offset(pagination.offset)

    subquery_response = execute_query(query, tenant_id, referrer)

    # The query "has more rows" if the number of rows found matches the limit (which is
    # the requested limit + 1).
    has_more = len(subquery_response.get("data", [])) == pagination.limit
    if has_more:
        subquery_response["data"].pop()

    # These replay_ids are ordered by the OrderBy expression in the query above.
    replay_ids = [row["replay_id"] for row in subquery_response.get("data", [])]
    if not replay_ids:
        return QueryResponse(
            response=[],
            has_more=has_more,
            source=source,
        )

    # The final aggregation step.  Here we pass the replay_ids as the only filter.  In this step
    # we select everything and use as much memory as we need to complete the operation.
    #
    # If this step runs out of memory your pagination size is about 1,000,000 rows too large.
    # That's a joke.  This will complete very quickly at normal pagination sizes.
    results = execute_query(
        make_full_aggregation_query(
            fields=fields,
            replay_ids=replay_ids,
            project_ids=project_ids,
            period_start=period_start,
            period_end=period_stop,
            request_user_id=request_user_id,
        ),
        tenant_id,
        referrer="replays.query.browse_query",
    )["data"]

    return QueryResponse(
        response=_make_ordered(replay_ids, results),
        has_more=has_more,
        source=source,
    )


def make_materialized_view_search_query(
    search_filters: Sequence[SearchFilter | str | ParenExpression],
    sort: str | None,
    project_ids: list[int],
    period_start: datetime,
    period_stop: datetime,
) -> Query:
    orderby = handle_ordering(mv.sort_config, sort or "-started_at")

    having: list[Condition] = handle_search_filters(mv.search_config, search_filters)
    having.append(Condition(Function("minMerge", parameters=[Column("min_segment_id")]), Op.EQ, 0))

    return Query(
        match=Entity("replays_aggregated"),
        select=[Column("replay_id")],
        where=[
            Condition(Column("project_id"), Op.IN, project_ids),
            Condition(Column("to_hour_timestamp"), Op.LT, period_stop),
            Condition(Column("to_hour_timestamp"), Op.GTE, period_start),
        ],
        having=having,
        orderby=orderby,
        groupby=[Column("replay_id")],
    )


def make_materialized_view_query(
    fields: list[str],
    search_filters: Sequence[SearchFilter | str | ParenExpression],
    sort: str | None,
    project_ids: list[int],
    period_start: datetime,
    period_stop: datetime,
    pagination: Paginators,
) -> Query:
    query = make_materialized_view_search_query(
        search_filters, sort, project_ids, period_start, period_stop
    )
    query = query.set_limit(pagination.limit)
    query = query.set_offset(pagination.offset)
    query = query.set_select(mv.make_selection(fields))
    return query


def make_scalar_search_conditions_query(
    search_filters: Sequence[SearchFilter | str | ParenExpression],
    sort: str | None,
    project_ids: list[int],
    period_start: datetime,
    period_stop: datetime,
) -> Query:
    # NOTE: This query may return replay-ids which do not have a segment_id 0 row. These replays
    # will be removed from the final output and could lead to pagination peculiarities. In
    # practice, this is not expected to be noticable by the end-user.
    #
    # To fix this issue remove the ability to search against "varying" columns and apply a
    # "segment_id = 0" condition to the WHERE clause.

    where = handle_search_filters(scalar_search_config, search_filters)
    orderby = handle_ordering(agg_sort_config, sort or "-" + DEFAULT_SORT_FIELD)

    return Query(
        match=Entity("replays"),
        select=[Column("replay_id")],
        where=[
            Condition(Column("project_id"), Op.IN, project_ids),
            Condition(Column("timestamp"), Op.LT, period_stop),
            Condition(Column("timestamp"), Op.GTE, period_start),
            *where,
        ],
        orderby=orderby,
        groupby=[Column("replay_id")],
        granularity=Granularity(3600),
    )


def make_aggregate_search_conditions_query(
    search_filters: Sequence[SearchFilter | str | ParenExpression],
    sort: str | None,
    project_ids: list[int],
    period_start: datetime,
    period_stop: datetime,
) -> Query:
    orderby = handle_ordering(agg_sort_config, sort or "-" + DEFAULT_SORT_FIELD)

    having: list[Condition] = handle_search_filters(agg_search_config, search_filters)
    having.append(Condition(Function("min", parameters=[Column("segment_id")]), Op.EQ, 0))

    return Query(
        match=Entity("replays"),
        select=[Column("replay_id")],
        where=[
            Condition(Column("project_id"), Op.IN, project_ids),
            Condition(Column("timestamp"), Op.LT, period_stop),
            Condition(Column("timestamp"), Op.GTE, period_start),
        ],
        having=having,
        orderby=orderby,
        groupby=[Column("replay_id")],
        granularity=Granularity(3600),
    )


def make_full_aggregation_query(
    fields: list[str],
    replay_ids: list[str],
    project_ids: list[int],
    period_start: datetime,
    period_end: datetime,
    request_user_id: int | None,
) -> Query:
    """Return a query to fetch every replay in the set.

    Arguments:
        fields -- if non-empty, used to query a subset of fields. Corresponds to the keys in QUERY_ALIAS_COLUMN_MAP.
    """
    from sentry.replays.query import QUERY_ALIAS_COLUMN_MAP, compute_has_viewed, select_from_fields

    def _select_from_fields() -> list[Column | Function]:
        if fields:
            return select_from_fields(list(set(fields)), user_id=request_user_id)
        else:
            return list(QUERY_ALIAS_COLUMN_MAP.values()) + [compute_has_viewed(request_user_id)]

    return Query(
        match=Entity("replays"),
        select=_select_from_fields(),
        where=[
            Condition(Column("project_id"), Op.IN, project_ids),
            # Replay-ids were pre-calculated so no having clause and no aggregating significant
            # amounts of data.
            Condition(Column("replay_id"), Op.IN, replay_ids),
            # We can scan an extended time range to account for replays which span either end of
            # the range.  These timestamps are an optimization and could be removed with minimal
            # performance impact.  It's a point query.  Its super fast.
            Condition(Column("timestamp"), Op.GTE, period_start - timedelta(hours=1)),
            Condition(Column("timestamp"), Op.LT, period_end + timedelta(hours=1)),
        ],
        # NOTE: Refer to this note: "make_scalar_search_conditions_query".
        #
        # This condition ensures that every replay shown to the user is valid.
        having=[Condition(Function("min", parameters=[Column("segment_id")]), Op.EQ, 0)],
        groupby=[Column("replay_id")],
        granularity=Granularity(3600),
    )


def execute_query(query: Query, tenant_id: dict[str, int], referrer: str) -> Mapping[str, Any]:
    return raw_snql_query(
        Request(
            dataset="replays",
            app_id="replay-backend-web",
            query=query,
            tenant_ids=tenant_id,
        ),
        referrer,
    )


def handle_ordering(config: dict[str, Expression], sort: str) -> list[OrderBy]:
    if sort.startswith("-"):
        return [OrderBy(_get_sort_column(config, sort[1:]), Direction.DESC)]
    else:
        return [OrderBy(_get_sort_column(config, sort), Direction.ASC)]


def _get_sort_column(config: dict[str, Expression], column_name: str) -> Function:
    try:
        return config[column_name]
    except KeyError:
        raise ParseError(f"The field `{column_name}` is not a sortable field.")


def _make_tenant_id(organization: Organization | None) -> dict[str, int]:
    if organization is None:
        return {}
    else:
        return {"organization_id": organization.id}


def _make_ordered(replay_ids: list[str], results: Any) -> list[Any]:
    if not replay_ids:
        return []
    elif not results:
        return []

    replay_id_to_index = {}
    i = 0
    for replay_id in replay_ids:
        if replay_id not in replay_id_to_index:
            replay_id_to_index[replay_id] = i
            i += 1

    ordered_results = [None] * len(replay_id_to_index)
    for result in results:
        index = replay_id_to_index[result["replay_id"]]
        ordered_results[index] = result

    return list(filter(None, ordered_results))<|MERGE_RESOLUTION|>--- conflicted
+++ resolved
@@ -217,12 +217,8 @@
     mv_is_enabled = False
     # Translate "viewed_by_me" filters, which are aliases for "viewed_by_id"
     search_filters = handle_viewed_by_me_filters(search_filters, request_user_id)
-<<<<<<< HEAD
-    can_scalar_sort = sort_is_scalar_compatible(sort or "started_at")
-=======
 
     can_scalar_sort = sort_is_scalar_compatible(sort or DEFAULT_SORT_FIELD)
->>>>>>> 070a2b3e
     can_scalar_search = can_scalar_search_subquery(search_filters)
 
     if mv_is_enabled and mv.can_search(search_filters) and mv.can_sort(sort or "started_at"):
