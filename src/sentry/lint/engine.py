"""
Our linter engine needs to run in 3 different scenarios:
 * Linting all files (python and js)
 * Linting only python files (--python)
 * Linting only js files (--js)

For the js only path, we should not depend on any packages outside the
python stdlib to prevent the need to install the world just to run eslint.

This also means imports should be done lazily/inside of function calls for
dependencies such as flake8/pep8.
"""
from __future__ import absolute_import


import os
import sys
import subprocess
import json

from subprocess import check_output, Popen
from click import echo, secho, style

os.environ['PYFLAKES_NODOCTEST'] = '1'


def register_checks():
    import pycodestyle

    from sentry.lint.sentry_check import SentryCheck

    pycodestyle.register_check(SentryCheck)


register_checks()


def get_files(path):
    results = []
    for root, _, files in os.walk(path):
        for name in files:
            results.append(os.path.join(root, name))
    return results


def get_modified_files(path):
<<<<<<< HEAD
    return [
        s
        for s in check_output(['git', 'diff-index', '--cached', '--name-only', 'HEAD']).split('\n')
        if s
    ]
=======
    return [s for s in check_output(
        ['git', 'diff-index', '--cached', '--name-only', 'HEAD']).split('\n') if s]
>>>>>>> 1f28c70e


def get_files_for_list(file_list):
    if file_list is None:
        files_to_check = get_files('.')

    else:
        files_to_check = []
        for path in file_list:
            if os.path.isdir(path):
                files_to_check.extend(get_files(path))
            else:
                files_to_check.append(os.path.abspath(path))
    return sorted(set(files_to_check))


def get_js_files(file_list=None):
    if file_list is None:
        file_list = ['tests/js', 'src/sentry/static/sentry/app']
<<<<<<< HEAD
    return [x for x in get_files_for_list(file_list) if x.endswith(('.js', '.jsx'))]
=======
    return [
        x for x in get_files_for_list(file_list)
        if x.endswith(('.js', '.jsx'))
    ]
    return file_list
>>>>>>> 1f28c70e


def get_python_files(file_list=None):
    if file_list is None:
        file_list = ['src', 'tests']
    return [
        x for x in get_files_for_list(file_list)
        if x.endswith('.py')
    ]


def py_lint(file_list):
    from flake8.engine import get_style_guide

    file_list = get_python_files(file_list)
    flake8_style = get_style_guide(parse_argv=True)
    report = flake8_style.check_files(file_list)

    return report.total_errors != 0


def js_lint(file_list=None):

    project_root = os.path.join(os.path.dirname(__file__), os.pardir, os.pardir,
                                os.pardir)
    eslint_path = os.path.join(project_root, 'node_modules', '.bin', 'eslint')

    if not os.path.exists(eslint_path):
        from click import echo
        echo('!! Skipping JavaScript linting because eslint is not installed.')
        return False

    eslint_config = os.path.join(project_root, '.eslintrc')
    js_file_list = get_js_files(file_list)

    has_errors = False
    if js_file_list:
        status = Popen([eslint_path, '--config', eslint_config, '--ext', '.jsx', '--fix']
                       + js_file_list).wait()
        has_errors = status != 0

    return has_errors


PRETTIER_VERSION = "1.2.2"


def yarn_check(file_list):
    """
    Checks if package.json was modified WITHOUT a corresponding change in the Yarn
    lockfile. This can happen if a user manually edited package.json without running Yarn.

    This is a user prompt right now because there ARE cases where you can touch package.json
    without a Yarn lockfile change, e.g. Jest config changes, license changes, etc.
    """
    if file_list is None or os.environ.get('SKIP_YARN_CHECK'):
        return False

    if 'package.json' in file_list and 'yarn.lock' not in file_list:
        echo(style("""
Warning: package.json modified without accompanying yarn.lock modifications.

If you updated a dependency/devDependency in package.json, you must run `yarn install` to update the lockfile.

To skip this check, run:

$ SKIP_YARN_CHECK=1 git commit [options]""", fg='yellow'))
        return True

    return False


def js_format(file_list=None):
    """
    We only format JavaScript code as part of this pre-commit hook. It is not part
    of the lint engine.
    """
    project_root = os.path.join(os.path.dirname(
        __file__), os.pardir, os.pardir, os.pardir)
    prettier_path = os.path.join(
        project_root, 'node_modules', '.bin', 'prettier')

    if not os.path.exists(prettier_path):
        echo('[sentry.lint] Skipping JavaScript formatting because prettier is not installed.', err=True)
        return False

    # Get Prettier version from package.json
    package_version = None
    package_json_path = os.path.join(project_root, 'package.json')
    with open(package_json_path) as package_json:
        try:
            package_version = json.load(package_json)[
                'devDependencies']['prettier']
        except KeyError:
            echo('!! Prettier missing from package.json', err=True)
            return False

    prettier_version = subprocess.check_output(
        [prettier_path, '--version']).rstrip()
    if prettier_version != package_version:
        echo(
            '[sentry.lint] Prettier is out of date: {} (expected {}). Please run `yarn install`.'.format(
                prettier_version,
                package_version),
            err=True)
        return False

    js_file_list = get_js_files(file_list)
<<<<<<< HEAD

    # manually exclude some bad files
    js_file_list = [x for x in js_file_list if '/javascript/example-project/' not in x]

    return run_formatter(
        [
            prettier_path, '--write', '--single-quote', '--bracket-spacing=false',
            '--print-width=90', '--jsx-bracket-same-line=true'
        ], js_file_list
    )
=======
    return run_formatter([prettier_path,
                          '--write',
                          '--single-quote',
                          '--bracket-spacing=false',
                          '--print-width=90',
                          '--jsx-bracket-same-line=true'],
                         js_file_list)
>>>>>>> 1f28c70e


def py_format(file_list=None):
    try:
        __import__('autopep8')
    except ImportError:
        echo('[sentry.lint] Skipping Python autoformat because autopep8 is not installed.', err=True)
        return False

    py_file_list = get_python_files(file_list)

    return run_formatter(['autopep8', '--in-place', '-j0'], py_file_list)


def run_formatter(cmd, file_list, prompt_on_changes=True):
    if not file_list:
        return False

    has_errors = False

    status = subprocess.Popen(cmd + file_list).wait()
    has_errors = status != 0
    if has_errors:
        return False

    # this is not quite correct, but it at least represents what would be staged
    output = subprocess.check_output(['git', 'diff'] + file_list)
    if output:
        echo('[sentry.lint] applied changes from autoformatting')
        for line in output.splitlines():
            if line.startswith('-'):
                secho(line, fg='red')
            elif line.startswith('+'):
                secho(line, fg='green')
            else:
                echo(line)
        if prompt_on_changes:
            with open('/dev/tty') as fp:
                secho('Stage this patch and continue? [Y/n] ', bold=True)
                if fp.readline().strip().lower() != 'y':
                    echo(
                        '[sentry.lint] Aborted! Changes have been applied but not staged.', err=True)
                    sys.exit(1)
        status = subprocess.Popen(
            ['git', 'update-index', '--add'] + file_list).wait()
        has_errors = status != 0
    return has_errors


def run(file_list=None, format=True, lint=True, js=True, py=True, yarn=True):
    # pep8.py uses sys.argv to find setup.cfg
    old_sysargv = sys.argv

    try:
        sys.argv = [
            os.path.join(os.path.dirname(__file__),
                         os.pardir, os.pardir, os.pardir)
        ]
        results = []

        # packages
        if yarn:
            results.append(yarn_check(file_list))

        # bail early if a deps failed
        if any(results):
            return 1

        if format:
            if py:
                results.append(py_format(file_list))
            if js:
                results.append(js_format(file_list))

        # bail early if a formatter failed
        if any(results):
            return 1

        if lint:
            if py:
                results.append(py_lint(file_list))
            if js:
                results.append(js_lint(file_list))

        if any(results):
            return 1
        return 0
    finally:
        sys.argv = old_sysargv<|MERGE_RESOLUTION|>--- conflicted
+++ resolved
@@ -44,16 +44,8 @@
 
 
 def get_modified_files(path):
-<<<<<<< HEAD
-    return [
-        s
-        for s in check_output(['git', 'diff-index', '--cached', '--name-only', 'HEAD']).split('\n')
-        if s
-    ]
-=======
     return [s for s in check_output(
         ['git', 'diff-index', '--cached', '--name-only', 'HEAD']).split('\n') if s]
->>>>>>> 1f28c70e
 
 
 def get_files_for_list(file_list):
@@ -73,15 +65,10 @@
 def get_js_files(file_list=None):
     if file_list is None:
         file_list = ['tests/js', 'src/sentry/static/sentry/app']
-<<<<<<< HEAD
-    return [x for x in get_files_for_list(file_list) if x.endswith(('.js', '.jsx'))]
-=======
     return [
         x for x in get_files_for_list(file_list)
         if x.endswith(('.js', '.jsx'))
     ]
-    return file_list
->>>>>>> 1f28c70e
 
 
 def get_python_files(file_list=None):
@@ -190,18 +177,10 @@
         return False
 
     js_file_list = get_js_files(file_list)
-<<<<<<< HEAD
 
     # manually exclude some bad files
     js_file_list = [x for x in js_file_list if '/javascript/example-project/' not in x]
 
-    return run_formatter(
-        [
-            prettier_path, '--write', '--single-quote', '--bracket-spacing=false',
-            '--print-width=90', '--jsx-bracket-same-line=true'
-        ], js_file_list
-    )
-=======
     return run_formatter([prettier_path,
                           '--write',
                           '--single-quote',
@@ -209,7 +188,6 @@
                           '--print-width=90',
                           '--jsx-bracket-same-line=true'],
                          js_file_list)
->>>>>>> 1f28c70e
 
 
 def py_format(file_list=None):
