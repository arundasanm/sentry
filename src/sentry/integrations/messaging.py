import logging
from abc import ABC, abstractmethod
from collections.abc import Mapping
from dataclasses import dataclass
from typing import Any

from django.contrib.auth.models import AnonymousUser
from django.core.signing import BadSignature, SignatureExpired
from django.db import IntegrityError
from django.http import Http404, HttpRequest, HttpResponse
from django.http.response import HttpResponseBase
from django.urls import re_path
from django.urls.resolvers import URLPattern
from django.utils.decorators import method_decorator
from django.views.decorators.cache import never_cache
from django.views.generic import View
from rest_framework.request import Request

from sentry import analytics, features
from sentry.api.helpers.teams import is_team_admin
from sentry.identity.services.identity import identity_service
from sentry.incidents.action_handlers import ActionHandler, DefaultActionHandler
from sentry.incidents.models.alert_rule import ActionHandlerFactory, AlertRuleTriggerAction
from sentry.incidents.models.incident import Incident, IncidentStatus
from sentry.integrations.base import IntegrationProvider
from sentry.integrations.models.external_actor import ExternalActor
from sentry.integrations.models.integration import Integration
from sentry.integrations.services.integration import RpcIntegration, integration_service
from sentry.integrations.types import ExternalProviderEnum, ExternalProviders
from sentry.integrations.utils.identities import get_identity_or_404
from sentry.models.identity import Identity, IdentityProvider
from sentry.models.notificationaction import ActionService, ActionTarget
from sentry.models.organizationmember import OrganizationMember
from sentry.models.project import Project
from sentry.models.team import Team
from sentry.models.user import User
from sentry.notifications.notificationcontroller import NotificationController
from sentry.notifications.notifications.integration_nudge import IntegrationNudgeNotification
from sentry.notifications.services import notifications_service
from sentry.notifications.types import NotificationSettingEnum
from sentry.organizations.services.organization import RpcOrganization
from sentry.rules import rules
from sentry.rules.actions import IntegrationEventAction
<<<<<<< HEAD
from sentry.users.services.user.serial import serialize_generic_user
=======
from sentry.types.actor import ActorType
>>>>>>> e813c8df
from sentry.utils import metrics
from sentry.utils.signing import unsign
from sentry.web.frontend.base import BaseView, control_silo_view, region_silo_view
from sentry.web.helpers import render_to_response

logger = logging.getLogger("sentry.integrations.messaging")


@dataclass(frozen=True)
class MessagingIdentityLinkViewSet:
    """An integration's set of view classes for linking and unlinking identities."""

    link_personal_identity: type[View]
    unlink_personal_identity: type[View]

    # Optional until supported on all messaging integrations
    link_team_identity: type[View] | None = None
    unlink_team_identity: type[View] | None = None


class MessagingIntegrationSpec(ABC):
    """Represent the feature set for a messaging integration.

    This class is intended to serve as a top-level "table of contents" for all the
    code that supports integration of a third-party service with Sentry. The
    IntegrationProvider class, which this class incorporates, provides specifications
    for the base integration. This class's distinct purpose is to adds whatever
    features and business logic are particular to messaging integrations.

    This class is currently under development and does not yet represent the complete
    feature set for messaging integrations. We should continue developing it by
    adding anything that is required for all messaging integrations or common across
    many of them, especially where there code or patterns are duplicated.
    """

    def initialize(self) -> None:
        """Initialize a messaging integration.

        We expect each MessagingIntegrationSpec implementation (i.e., concrete
        subclass) to be instantiated once and to have this method called in an
        `__init__` module, or somewhere else that is reliably evaluated on start-up.

        See docstrings on `integration_provider` and
        `get_identity_view_set_url_patterns` for things *not* covered by this method,
        which require additional boilerplate.
        """

        AlertRuleTriggerAction.register_factory(self.get_incident_handler_factory())

        if self.notify_service_action:
            rules.add(self.notify_service_action)
        if self.notification_sent:
            analytics.register(self.notification_sent)

    def get_incident_handler_factory(self) -> ActionHandlerFactory:
        return _MessagingHandlerFactory(self)

    @property
    @abstractmethod
    def provider_slug(self) -> str:
        raise NotImplementedError

    @property
    @abstractmethod
    def action_service(self) -> ActionService:
        raise NotImplementedError

    @property
    @abstractmethod
    def integration_provider(self) -> type[IntegrationProvider]:
        """Define the class of the integration provider.

        This class is the top-level description of a third-party service that can be
        integrated with a Sentry instance. It provides the key used by the persistent
        Integration model and the corresponding IntegrationInstallation class.

        TODO: Replace code in `register_plugins` (sentry/runner/initializer.py) that
              receives and invokes IntegrationProvider classes, which currently
              receives them via the SENTRY_DEFAULT_INTEGRATIONS server conf value.
        """
        raise NotImplementedError

    @property
    @abstractmethod
    def identity_view_set(self) -> MessagingIdentityLinkViewSet:
        """Define the view classes for linking and unlinking identities."""
        raise NotImplementedError

    def get_identity_view_set_url_patterns(self) -> list[URLPattern]:
        """Build URL patterns for supported identity-linking views.

        The returned pattern objects can be added to a `urlpatterns` Django value in
        the appropriate place.

        TODO: Fold into `initialize` somehow? Not ideal that we require some extra
              boilerplate in a `urls` module (djust Django things).
        """

        def build_path(operation_slug: str, view_cls: type[View]) -> URLPattern:
            return re_path(
                route=rf"^{operation_slug}/(?P<signed_params>[^\/]+)/$",
                view=view_cls.as_view(),
                name=f"sentry-integration-{self.provider_slug}-{operation_slug}",
            )

        vs = self.identity_view_set
        return [
            build_path(operation_slug, view_cls)
            for (operation_slug, view_cls) in [
                ("link-identity", vs.link_personal_identity),
                ("unlink-identity", vs.unlink_personal_identity),
                ("link-team", vs.link_team_identity),
                ("unlink-team", vs.unlink_team_identity),
            ]
            if view_cls is not None
        ]

    @abstractmethod
    def send_incident_alert_notification(
        self,
        action: AlertRuleTriggerAction,
        incident: Incident,
        metric_value: float,
        new_status: IncidentStatus,
        notification_uuid: str | None = None,
    ) -> bool:
        raise NotImplementedError

    @property
    @abstractmethod
    def notify_service_action(self) -> type[IntegrationEventAction] | None:
        """Define the event action to be added to the global RuleRegistry."""
        raise NotImplementedError

    @property
    @abstractmethod
    def notification_sent(self) -> type[analytics.Event] | None:
        """Define an analytics event for a notification being sent.

        Development note: This one was singled out purely because MsTeams does it.
        See `sentry/integrations/slack/analytics.py` for a lot of other events that
        we might want to make universal to all messaging integrations. Once we have a
        common set of analytics events, it probably is best to represent them as a
        compound object (similar to `identity_view_set`) rather than as a bunch of
        class-level properties.
        """
        raise NotImplementedError


class MessagingActionHandler(DefaultActionHandler):
    def __init__(
        self,
        action: AlertRuleTriggerAction,
        incident: Incident,
        project: Project,
        spec: MessagingIntegrationSpec,
    ):
        super().__init__(action, incident, project)
        self._spec = spec

    @property
    def provider(self) -> str:
        return self._spec.provider_slug

    def send_alert(
        self,
        metric_value: int | float,
        new_status: IncidentStatus,
        notification_uuid: str | None = None,
    ) -> None:
        success = self._spec.send_incident_alert_notification(
            self.action, self.incident, metric_value, new_status, notification_uuid
        )
        if success:
            self.record_alert_sent_analytics(self.action.target_identifier, notification_uuid)


class _MessagingHandlerFactory(ActionHandlerFactory):
    def __init__(self, spec: MessagingIntegrationSpec) -> None:
        super().__init__(
            slug=spec.provider_slug,
            service_type=spec.action_service,
            supported_target_types=[ActionTarget.SPECIFIC],
            integration_provider=spec.provider_slug,
        )
        self.spec = spec

    def build_handler(
        self, action: AlertRuleTriggerAction, incident: Incident, project: Project
    ) -> ActionHandler:
        return MessagingActionHandler(action, incident, project, self.spec)


<<<<<<< HEAD
class LinkageView(BaseView, ABC):
=======
@control_silo_view
class IdentityLinkageView(BaseView, ABC):
>>>>>>> e813c8df
    """ "Linkage" includes both linking and unlinking."""

    @property
    @abstractmethod
    def parent_messaging_spec(self) -> MessagingIntegrationSpec:
        raise NotImplementedError

    @property
    @abstractmethod
    def provider(self) -> ExternalProviders:
        raise NotImplementedError

    @property
    @abstractmethod
    def external_provider_enum(self) -> ExternalProviderEnum:
        raise NotImplementedError

    @property
    def provider_slug(self) -> str:
        return self.parent_messaging_spec.provider_slug

    @property
    @abstractmethod
    def metrics_operation_key(self) -> str:
        raise NotImplementedError

    def get_metric_key(self, event_tag: str) -> str:
        return ".".join(
            ("sentry.integrations", self.provider_slug, self.metrics_operation_key, event_tag)
        )

    @property
    @abstractmethod
    def salt(self) -> str:
        raise NotImplementedError

    @staticmethod
    def render_error_page(
        request: Request | HttpRequest, status: int, body_text: str
    ) -> HttpResponse:
        template = "sentry/integrations/generic-error.html"
        context = {"body_text": body_text}
        return render_to_response(template, request=request, status=status, context=context)


@control_silo_view
class IdentityLinkageView(LinkageView, ABC):
    @property
    @abstractmethod
    def external_id_parameter(self) -> str:
        raise NotImplementedError

    # TODO: Replace thw two template properties below with base templates for all
    #       integrations to use. Add service-specific parts to the context as needed.

    @property
    @abstractmethod
    def confirmation_template(self) -> str:
        """Path to the HTML template to render for a non-POST request."""
        raise NotImplementedError

    @property
    @abstractmethod
    def expired_link_template(self) -> str:
        """Path to the HTML template to show when a link is expired."""
        raise NotImplementedError

    @abstractmethod
    def get_success_template_and_context(
        self, params: Mapping[str, Any], integration: Integration | None
    ) -> tuple[str, dict[str, Any]]:
        """HTML content to show when the operation has been completed."""
        raise NotImplementedError

<<<<<<< HEAD
=======
    @property
    @abstractmethod
    def metrics_operation_key(self) -> str:
        raise NotImplementedError

    def capture_metric(self, event_tag: str, tags: dict[str, str] | None = None) -> str:
        event = ".".join(
            ("sentry.integrations", self.provider_slug, self.metrics_operation_key, event_tag)
        )
        metrics.incr(event, tags=(tags or {}), sample_rate=1.0)
        return event

    @property
    def analytics_operation_key(self) -> str | None:
        """Operation description to use in analytics. Return None to skip."""
        return None

    def record_analytic(self, actor_id: int) -> None:
        if self.analytics_operation_key is None:
            # This preserves legacy differences between messaging integrations,
            # in that some record analytics and some don't.
            # TODO: Make consistent across all messaging integrations.
            return

        event = ".".join(("integrations", self.provider_slug, self.analytics_operation_key))
        analytics.record(
            event, provider=self.provider_slug, actor_id=actor_id, actor_type=ActorType.USER
        )

    @staticmethod
    def _render_error_page(
        request: Request | HttpRequest, status: int, body_text: str
    ) -> HttpResponse:
        template = "sentry/integrations/generic-error.html"
        context = {"body_text": body_text}
        return render_to_response(template, request=request, status=status, context=context)

>>>>>>> e813c8df
    @method_decorator(never_cache)
    def dispatch(self, request: HttpRequest, signed_params: str) -> HttpResponseBase:
        try:
            params = unsign(signed_params, salt=self.salt)
        except (SignatureExpired, BadSignature) as e:
            logger.warning("dispatch.signature_error", exc_info=e)
            self.capture_metric("failure", tags={"error": str(e)})
            return render_to_response(
                self.expired_link_template,
                request=request,
            )

        organization: RpcOrganization | None = None
        integration: Integration | None = None
        idp: IdentityProvider | None = None
        integration_id = params.get("integration_id")
        try:
            if integration_id:
                organization, integration, idp = get_identity_or_404(
                    self.provider, request.user, integration_id=integration_id
                )
        except Http404:
            logger.exception("get_identity_error", extra={"integration_id": integration_id})
<<<<<<< HEAD
            metrics.incr(self.get_metric_key("failure.get_identity"), sample_rate=1.0)
            return self.render_error_page(
=======
            self.capture_metric("failure.get_identity")
            return self._render_error_page(
>>>>>>> e813c8df
                request,
                status=404,
                body_text="HTTP 404: Could not find the identity.",
            )

        logger.info(
            "get_identity_success",
            extra={"integration_id": integration_id, "provider": self.provider_slug},
        )
        self.capture_metric("success.get_identity")
        params.update({"organization": organization, "integration": integration, "idp": idp})

        dispatch_kwargs = dict(
            organization=organization, integration=integration, idp=idp, params=params
        )
        dispatch_kwargs = {k: v for (k, v) in dispatch_kwargs.items() if v is not None}
        return super().dispatch(request, **dispatch_kwargs)

    def get(self, request: Request, *args, **kwargs) -> HttpResponse:
        params = kwargs["params"]
        context = {"organization": params["organization"]}
        integration = params.get("integration")
        if integration:
            context["provider"] = integration.get_provider()
        return render_to_response(self.confirmation_template, request=request, context=context)

    def post(self, request: Request, *args: Any, **kwargs: Any) -> HttpResponse:
        if isinstance(request.user, AnonymousUser):
            return HttpResponse(status=401)

        try:
            organization: RpcOrganization | None = kwargs.get("organization")
            integration: Integration | None = kwargs.get("integration")
            idp: IdentityProvider | None = kwargs.get("idp")

            params_dict: Mapping[str, Any] = kwargs["params"]
            external_id: str = params_dict[self.external_id_parameter]
        except KeyError as e:
<<<<<<< HEAD
            key = self.get_metric_key("failure.post.missing_params")
            logger.exception(key)
            metrics.incr(key, tags={"error": str(e)}, sample_rate=1.0)
            return self.render_error_page(
=======
            event = self.capture_metric("failure.post.missing_params", tags={"error": str(e)})
            logger.exception(event)
            return self._render_error_page(
>>>>>>> e813c8df
                request,
                status=400,
                body_text="HTTP 400: Missing required parameters.",
            )

        exc_response = self.persist_identity(idp, external_id, request)
        if exc_response is not None:
            return exc_response

        self.notify_on_success(external_id, params_dict, integration)
        self.capture_metric("success.post")
        self.record_analytic(request.user.id)

        if organization is not None:
            self._send_nudge_notification(organization, request)

        success_template, success_context = self.get_success_template_and_context(
            params_dict, integration
        )
        return render_to_response(success_template, request=request, context=success_context)

    def _send_nudge_notification(self, organization: RpcOrganization, request: Request):
        # TODO: Delete this if no longer needed

        user: User = request.user  # type: ignore[assignment]
        controller = NotificationController(
            recipients=[user],
            organization_id=organization.id,
            provider=self.external_provider_enum,
        )
        has_provider_settings = controller.user_has_any_provider_settings(
            self.external_provider_enum
        )
        if not has_provider_settings:
            # Expects Organization, not RpcOrganization. Suspect this to be a bug
            # that isn't being hit because these notifications aren't being sent.
            nudge_notification = IntegrationNudgeNotification(organization, user, self.provider)  # type: ignore[arg-type]

            nudge_notification.send()

    @abstractmethod
    def persist_identity(
        self, idp: IdentityProvider | None, external_id: str, request: HttpRequest
    ) -> HttpResponse | None:
        """Execute the operation on the Identity table.

        Return a response to trigger an early halt under exceptional conditions.
        Return None if everything is normal.
        """
        raise NotImplementedError

    def notify_on_success(
        self, external_id: str, params: Mapping[str, Any], integration: Integration | None
    ) -> None:
        """On success, notify the user through the messaging client.

        No-op by default.

<<<<<<< HEAD
=======
        :param external_id: the `Identity.external_id` value (the messaging service's ID)
        :param params:      raw params from the incoming request
        :param integration: affected Integration entity, if any
        """


>>>>>>> e813c8df
class LinkIdentityView(IdentityLinkageView, ABC):
    @property
    def confirmation_template(self) -> str:
        return "sentry/auth-link-identity.html"

    @property
    def metrics_operation_key(self) -> str:
        return "link_identity_view"

    def persist_identity(
        self, idp: IdentityProvider | None, external_id: str, request: HttpRequest
    ) -> None:
        if idp is None:
            raise ValueError('idp is required for linking (params must include "integration_id")')

        user = request.user
        if isinstance(user, AnonymousUser):
            raise TypeError("Cannot link identity without a logged-in user")

        try:
            Identity.objects.link_identity(user=user, idp=idp, external_id=external_id)
        except IntegrityError:
            event = self.capture_metric("failure.integrity_error")
            logger.exception(event)
            raise Http404


class UnlinkIdentityView(IdentityLinkageView, ABC):
    @property
    def confirmation_template(self) -> str:
        return "sentry/auth-unlink-identity.html"

    @property
    def no_identity_template(self) -> str | None:
        """Optional page to show if identities were not found."""
        return None

    @property
    def filter_by_user_id(self) -> bool:
        # TODO: Is it okay to just make this True everywhere?
        return False

    @property
    def metrics_operation_key(self) -> str:
        return "unlink_identity_view"

    def persist_identity(
        self, idp: IdentityProvider | None, external_id: str, request: HttpRequest
    ) -> HttpResponse | None:
        try:
            identities = Identity.objects.filter(external_id=external_id)
            if idp is not None:
                identities = identities.filter(idp=idp)
            if self.filter_by_user_id:
                identities = identities.filter(user_id=request.user.id)
            if self.no_identity_template and not identities:
                return render_to_response(self.no_identity_template, request=request, context={})
            identities.delete()
        except IntegrityError:
            tag = f"{self.provider_slug}.unlink.integrity-error"
            logger.exception(tag)
            raise Http404
        return None


@region_silo_view
class TeamLinkageView(LinkageView, ABC):
    _ALLOWED_ROLES = frozenset(["admin", "manager", "owner"])

    @classmethod
    def is_valid_role(cls, org_member: OrganizationMember) -> bool:
        return org_member.role in cls._ALLOWED_ROLES

    @method_decorator(never_cache)
    def handle(self, request: Request, signed_params: str) -> HttpResponseBase:
        if request.method not in ("GET", "POST"):
            return self.render_error_page(
                request, status=405, body_text="HTTP 405: Method not allowed"
            )

        try:
            params = unsign(signed_params, salt=self.salt)
        except (SignatureExpired, BadSignature) as e:
            logger.warning("handle.signature_error", exc_info=e)
            metrics.incr(self.get_metric_key("failure"), tags={"error": str(e)}, sample_rate=1.0)
            return render_to_response(
                "sentry/integrations/slack/expired-link.html",
                status=400,
                request=request,
            )

        integration_id: str = params["integration_id"]
        slack_id: str = params["slack_id"]
        organization_id: str | None = params.get("organization_id")

        integration = integration_service.get_integration(integration_id=integration_id)
        if integration is None:
            logger.info(
                "integration.not_found",
                extra={
                    "user_id": request.user.id,
                    "integration_id": integration_id,
                    "slack_id": slack_id,
                    "organization_id": organization_id,
                },
            )
            metrics.incr(self.get_metric_key("failure"), sample_rate=1.0)
            return self.render_error_page(
                request, status=404, body_text="HTTP 404: Could not find the Slack integration."
            )
        return self.execute(request, integration, params)

    @abstractmethod
    def execute(
        self, request: Request, integration: RpcIntegration, params: Mapping[str, Any]
    ) -> HttpResponseBase:
        raise NotImplementedError


class LinkTeamView(TeamLinkageView, ABC):
    @property
    def metrics_operation_key(self) -> str:
        return "link_team_view"

    def execute(
        self, request: Request, integration: RpcIntegration, params: Mapping[str, Any]
    ) -> HttpResponseBase:
        from sentry.integrations.slack.views.link_team import (
            SUCCESS_LINKED_MESSAGE,
            SUCCESS_LINKED_TITLE,
            SelectTeamForm,
        )

        user = serialize_generic_user(request.user)

        channel_id: str = params["channel_id"]
        channel_name: str = params["channel_name"]
        slack_id: str = params["slack_id"]
        logger_params = {
            "user_id": user.id,
            "integration_id": integration.id,
            "channel_id": channel_id,
            "channel_name": channel_name,
            "slack_id": slack_id,
            "response_url": params["response_url"],
        }

        organization_memberships = OrganizationMember.objects.get_for_integration(integration, user)
        # Filter to teams where we have write access to, either through having a sufficient
        # organization role (owner/manager/admin) or by being a team admin on at least one team.
        teams_by_id: dict[int, Team] = {}
        for org_membership in organization_memberships:
            # Setting is_team_admin to True only returns teams that member is team admin on.
            # We only want to filter for this when the user does not have a sufficient
            # role in the org, which is checked using is_valid_role.
            is_team_admin = not self.is_valid_role(org_membership)

            for team in Team.objects.get_for_user(
                org_membership.organization, user, is_team_admin=is_team_admin
            ):
                teams_by_id[team.id] = team

        if not teams_by_id:
            logger.info("team.no_teams_found", extra=logger_params)
            metrics.incr(self.get_metric_key("failure.get_teams"), sample_rate=1.0)
            return self.render_error_page(
                request,
                status=404,
                body_text="HTTP 404: No teams found in your organizations to link. You must be a Sentry organization admin/manager/owner or a team admin to link a team in your respective organization.",
            )

        form = SelectTeamForm(list(teams_by_id.values()), request.POST or None)

        if request.method == "GET":
            return self.respond(
                "sentry/integrations/slack/link-team.html",
                {
                    "form": form,
                    "teams": teams_by_id.values(),
                    "channel_name": channel_name,
                    "provider": integration.get_provider(),
                },
            )

        if not form.is_valid():
            logger.info("form.invalid", extra={**logger_params, "form_errors": form.errors})
            metrics.incr(self.get_metric_key("failure.form_invalid"), sample_rate=1.0)
            return self.render_error_page(request, status=400, body_text="HTTP 400: Bad request")

        team_id = int(form.cleaned_data["team"])
        team = teams_by_id.get(team_id)
        if not team:
            logger.info("team.not_found", extra={"team_id": team_id})
            metrics.incr(self.get_metric_key("failure.team_not_found"), sample_rate=1.0)
            return self.render_error_page(
                request,
                status=404,
                body_text="HTTP 404: Team does not exist or you do not have sufficient permission to link a team",
            )

        logger_params["team_id"] = team.id

        idp = identity_service.get_provider(
            provider_type="slack", provider_ext_id=integration.external_id
        )
        logger_params["provider_ext_id"] = integration.external_id
        if idp is None:
            logger.info("identity_provider.not_found", extra=logger_params)
            metrics.incr(
                self.get_metric_key("failure.identity_provider_not_found"), sample_rate=1.0
            )
            return self.render_error_page(
                request, status=403, body_text="HTTP 403: Invalid team ID"
            )

        ident = identity_service.get_identity(
            filter={"provider_id": idp.id, "identity_ext_id": slack_id}
        )
        if not ident:
            logger.info("identity.not_found", extra=logger_params)
            metrics.incr(self.get_metric_key("failure.identity_not_found"), sample_rate=1.0)
            return self.render_error_page(
                request, status=403, body_text="HTTP 403: User identity does not exist"
            )

        _, created = ExternalActor.objects.get_or_create(
            team_id=team.id,
            organization=team.organization,
            integration_id=integration.id,
            provider=self.provider.value,
            defaults=dict(
                external_name=channel_name,
                external_id=channel_id,
            ),
        )

        analytics.record(
            "integrations.identity_linked",
            provider=self.provider_slug,
            actor_id=team.id,
            actor_type="team",
        )

        if not created:
            metrics.incr(self.get_metric_key("failure.team_already_linked"), sample_rate=1.0)
            return self.notify_team_already_linked(request, channel_id, integration, team)

        has_team_workflow = features.has(
            "organizations:team-workflow-notifications", team.organization
        )
        # Turn on notifications for all of a team's projects.
        # TODO(jangjodi): Remove this once the flag is removed
        if not has_team_workflow:
            notifications_service.enable_all_settings_for_provider(
                external_provider=self.external_provider_enum,
                team_id=team.id,
                types=[NotificationSettingEnum.ISSUE_ALERTS],
            )

        message = SUCCESS_LINKED_MESSAGE.format(
            slug=team.slug,
            workflow_addon=" and workflow" if has_team_workflow else "",
            channel_name=channel_name,
        )
        self.notify_on_success(channel_id, integration, message)

        metrics.incr(self.get_metric_key("success.link_team"), sample_rate=1.0)

        return render_to_response(
            "sentry/integrations/slack/post-linked-team.html",
            request=request,
            context={
                "heading_text": SUCCESS_LINKED_TITLE,
                "body_text": message,
                "channel_id": channel_id,
                "team_id": integration.external_id,
            },
        )

    @abstractmethod
    def notify_on_success(self, channel_id: str, integration: RpcIntegration, message: str) -> None:
        raise NotImplementedError

    @abstractmethod
    def notify_team_already_linked(
        self, request: Request, channel_id: str, integration: RpcIntegration, team: Team
    ) -> HttpResponse:
        raise NotImplementedError


class UnlinkTeamView(TeamLinkageView, ABC):
    @property
    def metrics_operation_key(self) -> str:
        return "unlink_team_view"

    def execute(
        self, request: Request, integration: RpcIntegration, params: Mapping[str, Any]
    ) -> HttpResponseBase:
        from sentry.integrations.mixins import (
            SUCCESS_UNLINKED_TEAM_MESSAGE,
            SUCCESS_UNLINKED_TEAM_TITLE,
        )
        from sentry.integrations.slack.views.unlink_team import INSUFFICIENT_ACCESS

        user = serialize_generic_user(request.user)

        integration_id: int = integration.id
        channel_id: str = params["channel_id"]
        channel_name: str = params["channel_name"]
        slack_id: str = params["slack_id"]
        response_url: str = params["response_url"]
        organization_id: str = params["organization_id"]

        logger_params = {
            "user_id": user.id,
            "integration_id": integration_id,
            "channel_id": channel_id,
            "channel_name": channel_name,
            "slack_id": slack_id,
            "response_url": response_url,
            "organization_id": organization_id,
        }

        om = OrganizationMember.objects.get_for_integration(
            integration, user, organization_id=int(organization_id)
        ).first()
        organization = om.organization if om else None
        if organization is None:
            logger.info("no-organization-found", extra=logger_params)
            metrics.incr(self.get_metric_key("failure.get_organization"), sample_rate=1.0)
            return self.render_error_page(
                request, status=404, body_text="HTTP 404: Could not find the organization."
            )

        external_teams = ExternalActor.objects.filter(
            organization_id=organization.id,
            integration_id=integration.id,
            provider=self.provider.value,
            external_name=channel_name,
            external_id=channel_id,
        )
        if len(external_teams) == 0:
            logger.info("no-team-found", extra=logger_params)
            metrics.incr(self.get_metric_key("failure.get_team"), sample_rate=1.0)
            return self.render_error_page(request, status=404, body_text="HTTP 404: Team not found")

        team = external_teams[0].team
        if team is None:
            logger.info("no-team-found", extra=logger_params)
            metrics.incr(self.get_metric_key("failure.get_team"), sample_rate=1.0)
            return self.render_error_page(request, status=404, body_text="HTTP 404: Team not found")

        logger_params["team_id"] = team.id

        # Error if you don't have a sufficient role and you're not a team admin
        # on the team you're trying to unlink.
        if not self.is_valid_role(om) and not is_team_admin(om, team=team):
            logger.info("invalid-role", extra=logger_params)
            metrics.incr(self.get_metric_key("failure.invalid_role"), sample_rate=1.0)
            return self.render_error_page(
                request, status=403, body_text="HTTP 403: " + INSUFFICIENT_ACCESS
            )

        if request.method == "GET":
            return render_to_response(
                "sentry/integrations/slack/unlink-team.html",
                request=request,
                context={
                    "team": team,
                    "channel_name": channel_name,
                    "provider": integration.get_provider(),
                },
            )

        idp = identity_service.get_provider(
            provider_ext_id=integration.external_id,
            provider_type=self.external_provider_enum.value,
        )

        if not idp or not identity_service.get_identity(
            filter={"provider_id": idp.id, "identity_ext_id": slack_id}
        ):
            logger.info("identity-not-found", extra=logger_params)
            metrics.incr(self.get_metric_key("failure.identity_not_found"), sample_rate=1.0)
            return self.render_error_page(
                request, status=403, body_text="HTTP 403: User identity does not exist"
            )

        # Someone may have accidentally added multiple teams so unlink them all.
        for external_team in external_teams:
            external_team.delete()

        metrics.incr(self.get_metric_key("success.post.unlink_team"), sample_rate=1.0)

        return render_to_response(
            "sentry/integrations/slack/unlinked-team.html",
            request=request,
            context={
                "heading_text": SUCCESS_UNLINKED_TEAM_TITLE,
                "body_text": SUCCESS_UNLINKED_TEAM_MESSAGE.format(team=team.slug),
                "channel_id": channel_id,
                "team_id": integration.external_id,
            },
        )<|MERGE_RESOLUTION|>--- conflicted
+++ resolved
@@ -41,11 +41,8 @@
 from sentry.organizations.services.organization import RpcOrganization
 from sentry.rules import rules
 from sentry.rules.actions import IntegrationEventAction
-<<<<<<< HEAD
+from sentry.types.actor import ActorType
 from sentry.users.services.user.serial import serialize_generic_user
-=======
-from sentry.types.actor import ActorType
->>>>>>> e813c8df
 from sentry.utils import metrics
 from sentry.utils.signing import unsign
 from sentry.web.frontend.base import BaseView, control_silo_view, region_silo_view
@@ -239,12 +236,7 @@
         return MessagingActionHandler(action, incident, project, self.spec)
 
 
-<<<<<<< HEAD
 class LinkageView(BaseView, ABC):
-=======
-@control_silo_view
-class IdentityLinkageView(BaseView, ABC):
->>>>>>> e813c8df
     """ "Linkage" includes both linking and unlinking."""
 
     @property
@@ -268,18 +260,37 @@
 
     @property
     @abstractmethod
+    def salt(self) -> str:
+        raise NotImplementedError
+
+    @property
+    @abstractmethod
     def metrics_operation_key(self) -> str:
         raise NotImplementedError
 
-    def get_metric_key(self, event_tag: str) -> str:
-        return ".".join(
+    def capture_metric(self, event_tag: str, tags: dict[str, str] | None = None) -> str:
+        event = ".".join(
             ("sentry.integrations", self.provider_slug, self.metrics_operation_key, event_tag)
         )
-
-    @property
-    @abstractmethod
-    def salt(self) -> str:
-        raise NotImplementedError
+        metrics.incr(event, tags=(tags or {}), sample_rate=1.0)
+        return event
+
+    @property
+    def analytics_operation_key(self) -> str | None:
+        """Operation description to use in analytics. Return None to skip."""
+        return None
+
+    def record_analytic(self, actor_id: int) -> None:
+        if self.analytics_operation_key is None:
+            # This preserves legacy differences between messaging integrations,
+            # in that some record analytics and some don't.
+            # TODO: Make consistent across all messaging integrations.
+            return
+
+        event = ".".join(("integrations", self.provider_slug, self.analytics_operation_key))
+        analytics.record(
+            event, provider=self.provider_slug, actor_id=actor_id, actor_type=ActorType.USER
+        )
 
     @staticmethod
     def render_error_page(
@@ -319,46 +330,6 @@
         """HTML content to show when the operation has been completed."""
         raise NotImplementedError
 
-<<<<<<< HEAD
-=======
-    @property
-    @abstractmethod
-    def metrics_operation_key(self) -> str:
-        raise NotImplementedError
-
-    def capture_metric(self, event_tag: str, tags: dict[str, str] | None = None) -> str:
-        event = ".".join(
-            ("sentry.integrations", self.provider_slug, self.metrics_operation_key, event_tag)
-        )
-        metrics.incr(event, tags=(tags or {}), sample_rate=1.0)
-        return event
-
-    @property
-    def analytics_operation_key(self) -> str | None:
-        """Operation description to use in analytics. Return None to skip."""
-        return None
-
-    def record_analytic(self, actor_id: int) -> None:
-        if self.analytics_operation_key is None:
-            # This preserves legacy differences between messaging integrations,
-            # in that some record analytics and some don't.
-            # TODO: Make consistent across all messaging integrations.
-            return
-
-        event = ".".join(("integrations", self.provider_slug, self.analytics_operation_key))
-        analytics.record(
-            event, provider=self.provider_slug, actor_id=actor_id, actor_type=ActorType.USER
-        )
-
-    @staticmethod
-    def _render_error_page(
-        request: Request | HttpRequest, status: int, body_text: str
-    ) -> HttpResponse:
-        template = "sentry/integrations/generic-error.html"
-        context = {"body_text": body_text}
-        return render_to_response(template, request=request, status=status, context=context)
-
->>>>>>> e813c8df
     @method_decorator(never_cache)
     def dispatch(self, request: HttpRequest, signed_params: str) -> HttpResponseBase:
         try:
@@ -382,13 +353,8 @@
                 )
         except Http404:
             logger.exception("get_identity_error", extra={"integration_id": integration_id})
-<<<<<<< HEAD
-            metrics.incr(self.get_metric_key("failure.get_identity"), sample_rate=1.0)
-            return self.render_error_page(
-=======
             self.capture_metric("failure.get_identity")
-            return self._render_error_page(
->>>>>>> e813c8df
+            return self.render_error_page(
                 request,
                 status=404,
                 body_text="HTTP 404: Could not find the identity.",
@@ -427,16 +393,9 @@
             params_dict: Mapping[str, Any] = kwargs["params"]
             external_id: str = params_dict[self.external_id_parameter]
         except KeyError as e:
-<<<<<<< HEAD
-            key = self.get_metric_key("failure.post.missing_params")
-            logger.exception(key)
-            metrics.incr(key, tags={"error": str(e)}, sample_rate=1.0)
-            return self.render_error_page(
-=======
             event = self.capture_metric("failure.post.missing_params", tags={"error": str(e)})
             logger.exception(event)
-            return self._render_error_page(
->>>>>>> e813c8df
+            return self.render_error_page(
                 request,
                 status=400,
                 body_text="HTTP 400: Missing required parameters.",
@@ -495,15 +454,12 @@
 
         No-op by default.
 
-<<<<<<< HEAD
-=======
         :param external_id: the `Identity.external_id` value (the messaging service's ID)
         :param params:      raw params from the incoming request
         :param integration: affected Integration entity, if any
         """
 
 
->>>>>>> e813c8df
 class LinkIdentityView(IdentityLinkageView, ABC):
     @property
     def confirmation_template(self) -> str:
