from __future__ import annotations

import abc
import logging
from collections.abc import Callable, Collection, Iterable
from datetime import timedelta
from enum import Enum, IntEnum, StrEnum
from typing import TYPE_CHECKING, Any, ClassVar, Protocol, Self

from django.conf import settings
from django.core.cache import cache
from django.db import models
from django.db.models import QuerySet
from django.db.models.signals import post_delete, post_save
from django.utils import timezone
from django.utils.translation import gettext_lazy

from sentry.backup.scopes import RelocationScope
from sentry.constants import ObjectStatus
from sentry.db.models import (
    BoundedPositiveIntegerField,
    FlexibleForeignKey,
    JSONField,
    Model,
    region_silo_model,
    sane_repr,
)
from sentry.db.models.fields.hybrid_cloud_foreign_key import HybridCloudForeignKey
from sentry.db.models.manager.base import BaseManager
from sentry.db.models.manager.base_query_set import BaseQuerySet
from sentry.incidents.models.alert_rule_activations import AlertRuleActivations
from sentry.incidents.models.incident import Incident, IncidentStatus, IncidentTrigger
from sentry.incidents.utils.constants import INCIDENTS_SNUBA_SUBSCRIPTION_TYPE
from sentry.incidents.utils.types import AlertRuleActivationConditionType
from sentry.models.notificationaction import AbstractNotificationAction, ActionService, ActionTarget
from sentry.models.organization import Organization
from sentry.models.project import Project
from sentry.models.team import Team
from sentry.snuba.models import QuerySubscription
from sentry.snuba.subscriptions import bulk_create_snuba_subscriptions, delete_snuba_subscription
from sentry.types.actor import Actor
from sentry.users.services.user import RpcUser
from sentry.users.services.user.service import user_service
from sentry.utils import metrics

if TYPE_CHECKING:
    from sentry.incidents.action_handlers import ActionHandler


logger = logging.getLogger(__name__)


class SubscriptionCallback(Protocol):
    def __call__(self, subscription: QuerySubscription, *args: Any, **kwargs: Any) -> bool:
        ...


alert_subscription_callback_registry: dict[AlertRuleMonitorTypeInt, SubscriptionCallback] = {}


def register_alert_subscription_callback(
    monitor_type: AlertRuleMonitorTypeInt,
) -> Callable[[Callable], Callable]:
    def decorator(func: Callable) -> Callable:
        alert_subscription_callback_registry[monitor_type] = func
        return func

    return decorator


def invoke_alert_subscription_callback(
    monitor_type: AlertRuleMonitorTypeInt, subscription: QuerySubscription, **kwargs: Any
) -> bool:
    try:
        callback = alert_subscription_callback_registry[monitor_type]
    except KeyError:
        return False

    return callback(subscription, **kwargs)


class AlertRuleStatus(Enum):
    PENDING = 0
    SNAPSHOT = 4
    DISABLED = 5


class AlertRuleDetectionType(models.TextChoices):
    STATIC = "static", gettext_lazy("Static")
    PERCENT = "percent", gettext_lazy("Percent")
    DYNAMIC = "dynamic", gettext_lazy("Dynamic")


class AlertRuleSensitivity(models.TextChoices):
    LOW = "low", gettext_lazy("Low")
    MEDIUM = "medium", gettext_lazy("Medium")
    HIGH = "high", gettext_lazy("High")


class AlertRuleSeasonality(models.TextChoices):
    """All combinations of multi select fields for anomaly detection alerts
    We do not anticipate adding more
    """

    AUTO = "auto", gettext_lazy("Auto")
    HOURLY = "hourly", gettext_lazy("Hourly")
    DAILY = "daily", gettext_lazy("Daily")
    WEEKLY = "weekly", gettext_lazy("Weekly")
    HOURLY_DAILY = "hourly_daily", gettext_lazy("Hourly & Daily")
    HOURLY_WEEKLY = "hourly_weekly", gettext_lazy("Hourly & Weekly")
    HOURLY_DAILY_WEEKLY = "hourly_daily_weekly", gettext_lazy("Hourly, Daily, & Weekly")
    DAILY_WEEKLY = "daily_weekly", gettext_lazy("Daily & Weekly")


class AlertRuleManager(BaseManager["AlertRule"]):
    """
    A manager that excludes all rows that are snapshots.
    """

    CACHE_SUBSCRIPTION_KEY = "alert_rule:subscription:%s"

    def get_queryset(self) -> BaseQuerySet[AlertRule]:
        return super().get_queryset().exclude(status=AlertRuleStatus.SNAPSHOT.value)

    def fetch_for_organization(
        self, organization: Organization, projects: Collection[Project] | None = None
    ):
        queryset = self.filter(organization=organization)
        if projects is not None:
            queryset = queryset.filter(projects__in=projects).distinct()

        return queryset

    def fetch_for_project(self, project: Project) -> BaseQuerySet[AlertRule]:
        return self.filter(projects=project).distinct()

    @classmethod
    def __build_subscription_cache_key(cls, subscription_id: int) -> str:
        return cls.CACHE_SUBSCRIPTION_KEY % subscription_id

    def get_for_subscription(self, subscription: Model) -> AlertRule:
        """
        Fetches the AlertRule associated with a Subscription. Attempts to fetch from
        cache then hits the database
        """
        cache_key = self.__build_subscription_cache_key(subscription.id)
        alert_rule = cache.get(cache_key)
        if alert_rule is None:
            alert_rule = AlertRule.objects.get(snuba_query__subscriptions=subscription)
            cache.set(cache_key, alert_rule, 3600)

        return alert_rule

    @classmethod
    def clear_subscription_cache(cls, instance, **kwargs: Any) -> None:
        cache.delete(cls.__build_subscription_cache_key(instance.id))
        assert cache.get(cls.__build_subscription_cache_key(instance.id)) is None

    @classmethod
    def clear_alert_rule_subscription_caches(cls, instance: AlertRule, **kwargs: Any) -> None:
        subscription_ids = QuerySubscription.objects.filter(
            snuba_query=instance.snuba_query
        ).values_list("id", flat=True)
        if subscription_ids:
            cache.delete_many(
                cls.__build_subscription_cache_key(sub_id) for sub_id in subscription_ids
            )
            assert all(
                cache.get(cls.__build_subscription_cache_key(sub_id)) is None
                for sub_id in subscription_ids
            )

    def conditionally_subscribe_project_to_alert_rules(
        self,
        project: Project,
        activation_condition: AlertRuleActivationConditionType,
        query_extra: str,
        origin: str,
        activator: str,
    ) -> list[QuerySubscription]:
        """
        Subscribes a project to an alert rule given activation condition
        Initializes an AlertRule activation instance
        """
        try:
            project_alert_rules: QuerySet[AlertRule] = self.filter(
                projects=project,
                monitor_type=AlertRuleMonitorTypeInt.ACTIVATED,
            )
            created_subscriptions = []
            for alert_rule in project_alert_rules:
                # an alert rule should only ever have a single condition
                if alert_rule.activation_condition.filter(
                    condition_type=activation_condition.value
                ).exists():
                    # if an activated alert rule exists with the passed condition
                    logger.info(
                        "Attempt subscribe project to activated alert rule",
                        extra={
                            "origin": origin,
                            "query_extra": query_extra,
                            "condition": activation_condition,
                        },
                    )
                    # attempt to subscribe the alert rule
                    created_subscriptions.extend(
                        alert_rule.subscribe_projects(
                            projects=[project],
                            monitor_type=AlertRuleMonitorTypeInt.ACTIVATED,
                            query_extra=query_extra,
                            activation_condition=activation_condition,
                            activator=activator,
                        )
                    )
            return created_subscriptions
        except Exception as e:
            logger.exception(
                "Failed to subscribe project to activated alert rule",
                extra={
                    "origin": origin,
                    "exception": e,
                },
            )
        return []


@region_silo_model
class AlertRuleExcludedProjects(Model):
    """
    Excludes a specific project from an AlertRule

    NOTE: This feature is not currently utilized.
    """

    __relocation_scope__ = RelocationScope.Organization

    alert_rule = FlexibleForeignKey("sentry.AlertRule", db_index=False)
    project = FlexibleForeignKey("sentry.Project", db_constraint=False)
    date_added = models.DateTimeField(default=timezone.now)

    class Meta:
        app_label = "sentry"
        db_table = "sentry_alertruleexcludedprojects"
        unique_together = (("alert_rule", "project"),)


@region_silo_model
class AlertRuleProjects(Model):
    """
    Specify a project for the AlertRule
    """

    __relocation_scope__ = RelocationScope.Organization

    alert_rule = FlexibleForeignKey("sentry.AlertRule", db_index=False)
    project = FlexibleForeignKey("sentry.Project")
    date_added = models.DateTimeField(default=timezone.now)

    class Meta:
        app_label = "sentry"
        db_table = "sentry_alertruleprojects"
        unique_together = (("alert_rule", "project"),)


class AlertRuleMonitorTypeInt(IntEnum):
    CONTINUOUS = 0
    ACTIVATED = 1


@region_silo_model
class AlertRule(Model):
    __relocation_scope__ = RelocationScope.Organization

    objects: ClassVar[AlertRuleManager] = AlertRuleManager()
    objects_with_snapshots: ClassVar[BaseManager[Self]] = BaseManager()

    organization = FlexibleForeignKey("sentry.Organization", null=True)
    # NOTE: for now AlertRules and Projects should be 1:1
    # We do not have multi-project alert rules yet
    projects = models.ManyToManyField(
        "sentry.Project", related_name="alert_rule_projects", through=AlertRuleProjects
    )
    snuba_query = FlexibleForeignKey("sentry.SnubaQuery", null=True, unique=True)

    user_id = HybridCloudForeignKey(settings.AUTH_USER_MODEL, null=True, on_delete="SET_NULL")
    team = FlexibleForeignKey("sentry.Team", null=True, on_delete=models.SET_NULL)

    excluded_projects = models.ManyToManyField(
        "sentry.Project", related_name="alert_rule_exclusions", through=AlertRuleExcludedProjects
    )  # NOTE: This feature is not currently utilized.
    # Determines whether we include all current and future projects from this
    # organization in this rule.
    include_all_projects = models.BooleanField(
        default=False
    )  # NOTE: This feature is not currently utilized.
    name = models.TextField()
    status = models.SmallIntegerField(default=AlertRuleStatus.PENDING.value)
    threshold_type = models.SmallIntegerField(null=True)
    resolve_threshold = models.FloatField(null=True)
    # How many times an alert value must exceed the threshold to fire/resolve the alert
    threshold_period = models.IntegerField()
    # This represents a time delta, in seconds. If not null, this is used to determine which time
    # window to query to compare the result from the current time_window to.
    comparison_delta = models.IntegerField(null=True)
    date_modified = models.DateTimeField(default=timezone.now)
    date_added = models.DateTimeField(default=timezone.now)
    monitor_type = models.IntegerField(default=AlertRuleMonitorTypeInt.CONTINUOUS)
    description = models.CharField(max_length=1000, null=True)
    detection_type = models.CharField(
        default=AlertRuleDetectionType.STATIC, choices=AlertRuleDetectionType.choices
    )
    sensitivity = models.CharField(choices=AlertRuleSensitivity.choices, null=True)
    seasonality = models.CharField(choices=AlertRuleSeasonality.choices, null=True)

    class Meta:
        app_label = "sentry"
        db_table = "sentry_alertrule"
        base_manager_name = "objects_with_snapshots"
        default_manager_name = "objects_with_snapshots"

    __repr__ = sane_repr("id", "name", "date_added")

    @property
    def created_by_id(self) -> int | None:
        try:
            created_activity = AlertRuleActivity.objects.get(
                alert_rule=self, type=AlertRuleActivityType.CREATED.value
            )
            return created_activity.user_id
        except AlertRuleActivity.DoesNotExist:
            pass
        return None

    @property
    def owner(self) -> Actor | None:
        """Part of ActorOwned Protocol"""
        return Actor.from_id(user_id=self.user_id, team_id=self.team_id)

    @owner.setter
    def owner(self, actor: Actor | None) -> None:
        """Part of ActorOwned Protocol"""
        self.team_id = None
        self.user_id = None
        if actor and actor.is_user:
            self.user_id = actor.id
        if actor and actor.is_team:
            self.team_id = actor.id

    def get_audit_log_data(self) -> dict[str, Any]:
        return {"label": self.name}

    def subscribe_projects(
        self,
        projects: list[Project],
        monitor_type: AlertRuleMonitorTypeInt = AlertRuleMonitorTypeInt.CONTINUOUS,
        query_extra: str | None = None,
        activation_condition: AlertRuleActivationConditionType | None = None,
        activator: str | None = None,
    ) -> list[QuerySubscription]:
        """
        Subscribes a list of projects to the alert rule instance
        :return: The list of created subscriptions
        """

        logger.info(
            "Subscribing projects to alert rule",
            extra={
                "alert_rule.monitor_type": self.monitor_type,
                "conditional_monitor_type": monitor_type,
                "query_extra": query_extra,
            },
        )
        # NOTE: AlertRuleMonitorTypeInt.ACTIVATED will be conditionally subscribed given activation triggers
        # On activated subscription, additional query parameters will be added to the constructed query in Snuba
        created_subscriptions = []
        if self.monitor_type == monitor_type:
            # NOTE: QuerySubscriptions hold reference to Projects which should match the AlertRule's project reference
            created_subscriptions = bulk_create_snuba_subscriptions(
                projects,
                INCIDENTS_SNUBA_SUBSCRIPTION_TYPE,
                self.snuba_query,
                query_extra=query_extra,
            )
            if self.monitor_type == AlertRuleMonitorTypeInt.ACTIVATED:
                # NOTE: Activated Alert Rules are conditionally subscribed
                # Meaning at time of subscription, the rule must have been activated
                if not activator or activation_condition is None:
                    raise Exception(
                        "Alert activations require an activation condition and activator reference"
                    )

                for subscription in created_subscriptions:
                    AlertRuleActivations.objects.create(
                        alert_rule=self,
                        query_subscription=subscription,
                        condition_type=activation_condition.value,
                        activator=activator,
                    )

        return created_subscriptions


class AlertRuleTriggerManager(BaseManager["AlertRuleTrigger"]):
    CACHE_KEY = "alert_rule_triggers:alert_rule:%s"

    @classmethod
    def _build_trigger_cache_key(cls, alert_rule_id: int) -> str:
        return cls.CACHE_KEY % alert_rule_id

    def get_for_alert_rule(self, alert_rule: AlertRule) -> list[AlertRuleTrigger]:
        """
        Fetches the AlertRuleTriggers associated with an AlertRule. Attempts to fetch
        from cache then hits the database
        """
        cache_key = self._build_trigger_cache_key(alert_rule.id)
        triggers = cache.get(cache_key)
        if triggers is None:
            triggers = list(AlertRuleTrigger.objects.filter(alert_rule=alert_rule))
            cache.set(cache_key, triggers, 3600)
        return triggers

    @classmethod
    def clear_trigger_cache(cls, instance: AlertRuleTrigger, **kwargs: Any) -> None:
        cache.delete(cls._build_trigger_cache_key(instance.alert_rule_id))
        assert cache.get(cls._build_trigger_cache_key(instance.alert_rule_id)) is None

    @classmethod
    def clear_alert_rule_trigger_cache(cls, instance: AlertRuleTrigger, **kwargs: Any) -> None:
        cache.delete(cls._build_trigger_cache_key(instance.id))
        assert cache.get(cls._build_trigger_cache_key(instance.id)) is None


class AlertRuleThresholdType(Enum):
    ABOVE = 0
    BELOW = 1
    ABOVE_AND_BELOW = 2


@region_silo_model
class AlertRuleTrigger(Model):
    """
    This model represents the *threshold* trigger for an AlertRule

    threshold_type is AlertRuleThresholdType (Above/Below)
    alert_threshold is the trigger value
    """

    __relocation_scope__ = RelocationScope.Organization

    alert_rule = FlexibleForeignKey("sentry.AlertRule")
    label = models.TextField()
    threshold_type = models.SmallIntegerField(null=True)
    alert_threshold = models.FloatField()
    resolve_threshold = models.FloatField(null=True)
    triggered_incidents = models.ManyToManyField(
        "sentry.Incident", related_name="triggers", through=IncidentTrigger
    )
    date_added = models.DateTimeField(default=timezone.now)

    objects: ClassVar[AlertRuleTriggerManager] = AlertRuleTriggerManager()

    class Meta:
        app_label = "sentry"
        db_table = "sentry_alertruletrigger"
        unique_together = (("alert_rule", "label"),)


@region_silo_model
class AlertRuleTriggerExclusion(Model):
    """
    Allows us to define a specific trigger to be excluded from a query subscription
    """

    __relocation_scope__ = RelocationScope.Organization

    alert_rule_trigger = FlexibleForeignKey("sentry.AlertRuleTrigger", related_name="exclusions")
    query_subscription = FlexibleForeignKey("sentry.QuerySubscription")
    date_added = models.DateTimeField(default=timezone.now)

    class Meta:
        app_label = "sentry"
        db_table = "sentry_alertruletriggerexclusion"
        unique_together = (("alert_rule_trigger", "query_subscription"),)


class AlertRuleTriggerActionMethod(StrEnum):
    FIRE = "fire"
    RESOLVE = "resolve"


class AlertRuleTriggerActionManager(BaseManager["AlertRuleTriggerAction"]):
    """
    A manager that excludes trigger actions that are pending to be deleted
    """

    def get_queryset(self) -> BaseQuerySet[AlertRuleTriggerAction]:
        return super().get_queryset().exclude(status=ObjectStatus.PENDING_DELETION)


<<<<<<< HEAD
class AlertRuleActionHandlerFactory(abc.ABC):
    """A factory for action handlers tied to a specific service.
=======
class ActionHandlerFactory(abc.ABC):
    """A factory for action handlers tied to a specific incident service.
>>>>>>> a39316de

    The factory's builder method is augmented with metadata about which service it is
    for and which target types that service supports.
    """

    def __init__(
        self,
        slug: str,
        service_type: ActionService,
        supported_target_types: Iterable[ActionTarget],
        integration_provider: str | None,
    ) -> None:
        self.slug = slug
        self.service_type = service_type
        self.supported_target_types = frozenset(supported_target_types)
        self.integration_provider = integration_provider

    @abc.abstractmethod
    def build_handler(
        self,
        action: AlertRuleTriggerAction,
        incident: Incident,
        project: Project,
    ) -> ActionHandler:
        raise NotImplementedError


<<<<<<< HEAD
class _AlertRuleActionHandlerClassFactory(AlertRuleActionHandlerFactory):
=======
class _AlertRuleActionHandlerClassFactory(ActionHandlerFactory):
>>>>>>> a39316de
    """A factory derived from a concrete ActionHandler class.

    The factory builds a handler simply by instantiating the provided class. The
    `AlertRuleTriggerAction.register_type` decorator provides the rest of the metadata.
    """

    def __init__(
        self,
        slug: str,
        service_type: ActionService,
        supported_target_types: Iterable[ActionTarget],
        integration_provider: str | None,
        trigger_action_class: type[ActionHandler],
    ) -> None:
        super().__init__(slug, service_type, supported_target_types, integration_provider)
        self.trigger_action_class = trigger_action_class

    def build_handler(
        self, action: AlertRuleTriggerAction, incident: Incident, project: Project
    ) -> ActionHandler:
        return self.trigger_action_class(action, incident, project)


@region_silo_model
class AlertRuleTriggerAction(AbstractNotificationAction):
    """
    This model represents an action that occurs when a trigger (over/under) is fired. This is
    typically some sort of notification.

    NOTE: AlertRuleTrigger is the 'threshold' for the AlertRule
    """

    __relocation_scope__ = RelocationScope.Global

    Type = ActionService
    TargetType = ActionTarget

<<<<<<< HEAD
    _factory_registrations: dict[ActionService, AlertRuleActionHandlerFactory] = {}
=======
    _factory_registrations: dict[ActionService, ActionHandlerFactory] = {}
>>>>>>> a39316de

    INTEGRATION_TYPES = frozenset(
        (
            Type.PAGERDUTY.value,
            Type.SLACK.value,
            Type.MSTEAMS.value,
            Type.OPSGENIE.value,
            Type.DISCORD.value,
        )
    )

    # ActionService items which are not supported for AlertRuleTriggerActions
    EXEMPT_SERVICES = frozenset((Type.SENTRY_NOTIFICATION.value,))

    objects: ClassVar[AlertRuleTriggerActionManager] = AlertRuleTriggerActionManager()
    objects_for_deletion: ClassVar[BaseManager] = BaseManager()

    alert_rule_trigger = FlexibleForeignKey("sentry.AlertRuleTrigger")

    date_added = models.DateTimeField(default=timezone.now)
    sentry_app_config = JSONField(
        null=True
    )  # list of dicts if this is a sentry app, otherwise can be singular dict
    status = BoundedPositiveIntegerField(
        default=ObjectStatus.ACTIVE, choices=ObjectStatus.as_choices()
    )

    class Meta:
        app_label = "sentry"
        db_table = "sentry_alertruletriggeraction"

    @property
    def target(self) -> RpcUser | Team | str | None:
        if self.target_identifier is None:
            return None

        if self.target_type == self.TargetType.USER.value:
            return user_service.get_user(user_id=int(self.target_identifier))
        elif self.target_type == self.TargetType.TEAM.value:
            try:
                return Team.objects.get(id=int(self.target_identifier))
            except Team.DoesNotExist:
                pass
        elif self.target_type == self.TargetType.SPECIFIC.value:
            # TODO: This is only for email. We should have a way of validating that it's
            # ok to contact this email.
            return self.target_identifier
        return None

    def build_handler(
        self, action: AlertRuleTriggerAction, incident: Incident, project: Project
    ) -> ActionHandler | None:
        type = AlertRuleTriggerAction.Type(self.type)
        if type in self._factory_registrations:
            factory = self._factory_registrations[type]
            return factory.build_handler(action, incident, project)
        else:
            metrics.incr(f"alert_rule_trigger.unhandled_type.{self.type}")
            return None

    def fire(
        self,
        action: AlertRuleTriggerAction,
        incident: Incident,
        project: Project,
        metric_value: int | float,
        new_status: IncidentStatus,
        notification_uuid: str | None = None,
    ) -> None:
        handler = self.build_handler(action, incident, project)
        if handler:
            return handler.fire(metric_value, new_status, notification_uuid)

    def resolve(
        self,
        action: AlertRuleTriggerAction,
        incident: Incident,
        project: Project,
        metric_value: int | float,
        new_status: IncidentStatus,
        notification_uuid: str | None = None,
    ) -> None:
        handler = self.build_handler(action, incident, project)
        if handler:
            return handler.resolve(metric_value, new_status, notification_uuid)

    @classmethod
<<<<<<< HEAD
    def register_factory(cls, factory: AlertRuleActionHandlerFactory) -> None:
=======
    def register_factory(cls, factory: ActionHandlerFactory) -> None:
>>>>>>> a39316de
        if factory.service_type not in cls._factory_registrations:
            cls._factory_registrations[factory.service_type] = factory
        else:
            raise Exception(f"Handler already registered for type {factory.service_type}")

    @classmethod
    def register_type(
        cls,
        slug: str,
        service_type: ActionService,
        supported_target_types: Collection[ActionTarget],
        integration_provider: str | None = None,
    ) -> Callable[[type[ActionHandler]], type[ActionHandler]]:
        """
<<<<<<< HEAD
        Registers a handler class for a given type.
        :param slug: A string representing the name of this type registration
        :param service_type: The `Type` to handle.
        :param handler: A subclass of `ActionHandler` that accepts the
        `AlertRuleActionHandler` and `Incident`.
=======
        Register a factory for the decorated ActionHandler class, for a given service type.

        :param slug: A string representing the name of this type registration
        :param service_type: The action service type the decorated handler supports.
        :param supported_target_types: The target types the decorated handler supports.
>>>>>>> a39316de
        :param integration_provider: String representing the integration provider
               related to this type.
        """

        def inner(handler: type[ActionHandler]) -> type[ActionHandler]:
<<<<<<< HEAD
=======
            """
            :param handler: A subclass of `ActionHandler` that accepts the
                            `AlertRuleActionHandler` and `Incident`.
            """
>>>>>>> a39316de
            factory = _AlertRuleActionHandlerClassFactory(
                slug, service_type, supported_target_types, integration_provider, handler
            )
            cls.register_factory(factory)
            return handler

        return inner

    @classmethod
<<<<<<< HEAD
    def get_registered_type(cls, type: ActionService) -> AlertRuleActionHandlerFactory:
        return cls._factory_registrations[type]

    @classmethod
    def get_registered_types(cls) -> list[AlertRuleActionHandlerFactory]:
=======
    def get_registered_factory(cls, service_type: ActionService) -> ActionHandlerFactory:
        return cls._factory_registrations[service_type]

    @classmethod
    def get_registered_factories(cls) -> list[ActionHandlerFactory]:
>>>>>>> a39316de
        return list(cls._factory_registrations.values())


class AlertRuleActivityType(Enum):
    CREATED = 1
    DELETED = 2
    UPDATED = 3
    ENABLED = 4
    DISABLED = 5
    SNAPSHOT = 6
    ACTIVATED = 7
    DEACTIVATED = 8


@region_silo_model
class AlertRuleActivity(Model):
    """
    Provides an audit log of activity for the alert rule
    """

    __relocation_scope__ = RelocationScope.Organization

    alert_rule = FlexibleForeignKey("sentry.AlertRule")
    previous_alert_rule = FlexibleForeignKey(
        "sentry.AlertRule", null=True, related_name="previous_alert_rule"
    )
    user_id = HybridCloudForeignKey(settings.AUTH_USER_MODEL, null=True, on_delete="SET_NULL")
    type = models.IntegerField()
    date_added = models.DateTimeField(default=timezone.now)

    class Meta:
        app_label = "sentry"
        db_table = "sentry_alertruleactivity"


@register_alert_subscription_callback(AlertRuleMonitorTypeInt.ACTIVATED)
def update_alert_activations(
    subscription: QuerySubscription, alert_rule: AlertRule, value: float
) -> bool:
    now = timezone.now()
    subscription_end = subscription.date_added + timedelta(
        seconds=subscription.snuba_query.time_window
    )

    if now > subscription_end:
        logger.info(
            "alert activation monitor finishing",
            extra={
                "subscription_window": subscription.snuba_query.time_window,
                "date_added": subscription.date_added,
                "now": now,
            },
        )

        alert_rule.activations.filter(finished_at=None, query_subscription=subscription).update(
            metric_value=value, finished_at=now
        )
        # NOTE: QuerySubscription deletion will set fk to null on the activation
        delete_snuba_subscription(subscription)
    else:
        alert_rule.activations.filter(finished_at=None, query_subscription=subscription).update(
            metric_value=value
        )

    return True


post_delete.connect(AlertRuleManager.clear_subscription_cache, sender=QuerySubscription)
post_save.connect(AlertRuleManager.clear_subscription_cache, sender=QuerySubscription)
post_save.connect(AlertRuleManager.clear_alert_rule_subscription_caches, sender=AlertRule)
post_delete.connect(AlertRuleManager.clear_alert_rule_subscription_caches, sender=AlertRule)

post_delete.connect(AlertRuleTriggerManager.clear_alert_rule_trigger_cache, sender=AlertRule)
post_save.connect(AlertRuleTriggerManager.clear_alert_rule_trigger_cache, sender=AlertRule)
post_save.connect(AlertRuleTriggerManager.clear_trigger_cache, sender=AlertRuleTrigger)
post_delete.connect(AlertRuleTriggerManager.clear_trigger_cache, sender=AlertRuleTrigger)<|MERGE_RESOLUTION|>--- conflicted
+++ resolved
@@ -497,13 +497,8 @@
         return super().get_queryset().exclude(status=ObjectStatus.PENDING_DELETION)
 
 
-<<<<<<< HEAD
-class AlertRuleActionHandlerFactory(abc.ABC):
-    """A factory for action handlers tied to a specific service.
-=======
 class ActionHandlerFactory(abc.ABC):
     """A factory for action handlers tied to a specific incident service.
->>>>>>> a39316de
 
     The factory's builder method is augmented with metadata about which service it is
     for and which target types that service supports.
@@ -531,11 +526,7 @@
         raise NotImplementedError
 
 
-<<<<<<< HEAD
-class _AlertRuleActionHandlerClassFactory(AlertRuleActionHandlerFactory):
-=======
 class _AlertRuleActionHandlerClassFactory(ActionHandlerFactory):
->>>>>>> a39316de
     """A factory derived from a concrete ActionHandler class.
 
     The factory builds a handler simply by instantiating the provided class. The
@@ -573,11 +564,7 @@
     Type = ActionService
     TargetType = ActionTarget
 
-<<<<<<< HEAD
-    _factory_registrations: dict[ActionService, AlertRuleActionHandlerFactory] = {}
-=======
     _factory_registrations: dict[ActionService, ActionHandlerFactory] = {}
->>>>>>> a39316de
 
     INTEGRATION_TYPES = frozenset(
         (
@@ -665,11 +652,7 @@
             return handler.resolve(metric_value, new_status, notification_uuid)
 
     @classmethod
-<<<<<<< HEAD
-    def register_factory(cls, factory: AlertRuleActionHandlerFactory) -> None:
-=======
     def register_factory(cls, factory: ActionHandlerFactory) -> None:
->>>>>>> a39316de
         if factory.service_type not in cls._factory_registrations:
             cls._factory_registrations[factory.service_type] = factory
         else:
@@ -684,31 +667,20 @@
         integration_provider: str | None = None,
     ) -> Callable[[type[ActionHandler]], type[ActionHandler]]:
         """
-<<<<<<< HEAD
-        Registers a handler class for a given type.
-        :param slug: A string representing the name of this type registration
-        :param service_type: The `Type` to handle.
-        :param handler: A subclass of `ActionHandler` that accepts the
-        `AlertRuleActionHandler` and `Incident`.
-=======
         Register a factory for the decorated ActionHandler class, for a given service type.
 
         :param slug: A string representing the name of this type registration
         :param service_type: The action service type the decorated handler supports.
         :param supported_target_types: The target types the decorated handler supports.
->>>>>>> a39316de
         :param integration_provider: String representing the integration provider
                related to this type.
         """
 
         def inner(handler: type[ActionHandler]) -> type[ActionHandler]:
-<<<<<<< HEAD
-=======
             """
             :param handler: A subclass of `ActionHandler` that accepts the
                             `AlertRuleActionHandler` and `Incident`.
             """
->>>>>>> a39316de
             factory = _AlertRuleActionHandlerClassFactory(
                 slug, service_type, supported_target_types, integration_provider, handler
             )
@@ -718,19 +690,11 @@
         return inner
 
     @classmethod
-<<<<<<< HEAD
-    def get_registered_type(cls, type: ActionService) -> AlertRuleActionHandlerFactory:
-        return cls._factory_registrations[type]
-
-    @classmethod
-    def get_registered_types(cls) -> list[AlertRuleActionHandlerFactory]:
-=======
     def get_registered_factory(cls, service_type: ActionService) -> ActionHandlerFactory:
         return cls._factory_registrations[service_type]
 
     @classmethod
     def get_registered_factories(cls) -> list[ActionHandlerFactory]:
->>>>>>> a39316de
         return list(cls._factory_registrations.values())
 
 
