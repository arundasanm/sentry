from __future__ import annotations

import bisect
import logging
from collections.abc import Collection, Iterable, Mapping, Sequence
from copy import deepcopy
from dataclasses import dataclass, replace
from datetime import datetime, timedelta, timezone
from enum import Enum, auto
from typing import TYPE_CHECKING, Any
from uuid import UUID, uuid4

from django.db import router, transaction
from django.db.models import QuerySet
from django.db.models.signals import post_save
from django.forms import ValidationError
from django.utils import timezone as django_timezone
from snuba_sdk import Column, Condition, Limit, Op
from urllib3.exceptions import MaxRetryError, TimeoutError

from sentry import analytics, audit_log, features, quotas
from sentry.api.exceptions import ResourceDoesNotExist
from sentry.auth.access import SystemAccess
from sentry.constants import CRASH_RATE_ALERT_AGGREGATE_ALIAS, ObjectStatus
from sentry.incidents import tasks
from sentry.incidents.models.alert_rule import (
    AlertRule,
    AlertRuleActivity,
    AlertRuleActivityType,
    AlertRuleDetectionType,
    AlertRuleExcludedProjects,
    AlertRuleMonitorTypeInt,
    AlertRuleProjects,
    AlertRuleSeasonality,
    AlertRuleSensitivity,
    AlertRuleStatus,
    AlertRuleThresholdType,
    AlertRuleTrigger,
    AlertRuleTriggerAction,
    AlertRuleTriggerExclusion,
)
from sentry.incidents.models.alert_rule_activations import (
    AlertRuleActivationCondition,
    AlertRuleActivations,
)
from sentry.incidents.models.incident import (
    Incident,
    IncidentActivity,
    IncidentActivityType,
    IncidentProject,
    IncidentStatus,
    IncidentStatusMethod,
    IncidentSubscription,
    IncidentTrigger,
    IncidentType,
    TriggerStatus,
)
from sentry.integrations.services.integration import RpcIntegration, integration_service
from sentry.models.environment import Environment
from sentry.models.notificationaction import ActionService, ActionTarget
from sentry.models.organization import Organization
from sentry.models.project import Project
from sentry.models.scheduledeletion import RegionScheduledDeletion
from sentry.relay.config.metric_extraction import on_demand_metrics_feature_flags
from sentry.search.events.builder.base import BaseQueryBuilder
from sentry.search.events.fields import is_function, resolve_field
from sentry.seer.anomaly_detection.store_data import send_historical_data_to_seer
from sentry.sentry_apps.services.app import RpcSentryAppInstallation, app_service
from sentry.shared_integrations.exceptions import (
    ApiTimeoutError,
    DuplicateDisplayNameError,
    IntegrationError,
)
from sentry.snuba.dataset import Dataset
from sentry.snuba.entity_subscription import (
    ENTITY_TIME_COLUMNS,
    EntitySubscription,
    get_entity_from_query_builder,
    get_entity_key_from_query_builder,
    get_entity_subscription_from_snuba_query,
)
from sentry.snuba.metrics.extraction import should_use_on_demand_metrics
from sentry.snuba.metrics.naming_layer.mri import get_available_operations, is_mri, parse_mri
from sentry.snuba.models import QuerySubscription, SnubaQuery, SnubaQueryEventType
from sentry.snuba.subscriptions import (
    bulk_delete_snuba_subscriptions,
    bulk_disable_snuba_subscriptions,
    bulk_enable_snuba_subscriptions,
    create_snuba_query,
    update_snuba_query,
)
from sentry.tasks.relay import schedule_invalidate_project_config
from sentry.types.actor import Actor
from sentry.users.services.user import RpcUser
from sentry.utils import metrics
from sentry.utils.audit import create_audit_entry_from_user
from sentry.utils.snuba import is_measurement

if TYPE_CHECKING:
    from sentry.incidents.utils.types import AlertRuleActivationConditionType


# We can return an incident as "windowed" which returns a range of points around the start of the incident
# It attempts to center the start of the incident, only showing earlier data if there isn't enough time
# after the incident started to display the correct start date.
WINDOWED_STATS_DATA_POINTS = 200


class NotSet(Enum):
    TOKEN = auto()


NOT_SET = NotSet.TOKEN

CRITICAL_TRIGGER_LABEL = "critical"
WARNING_TRIGGER_LABEL = "warning"
DYNAMIC_TIME_WINDOWS = {15, 30, 60}
DYNAMIC_TIME_WINDOWS_SECONDS = {window * 60 for window in DYNAMIC_TIME_WINDOWS}
INVALID_TIME_WINDOW = f"Invalid time window for dynamic alert (valid windows are {', '.join(map(str, DYNAMIC_TIME_WINDOWS))} minutes)"
INVALID_ALERT_THRESHOLD = "Dynamic alerts cannot have a nonzero alert threshold"

logger = logging.getLogger(__name__)


class AlreadyDeletedError(Exception):
    pass


class InvalidTriggerActionError(Exception):
    pass


class ChannelLookupTimeoutError(Exception):
    pass


def create_incident(
    organization: Organization,
    incident_type: IncidentType,
    title: str,
    date_started: datetime,
    date_detected: datetime | None = None,
    detection_uuid: UUID | None = None,  # TODO: Probably remove detection_uuid?
    projects: Collection[Project] = (),
    user: RpcUser | None = None,
    alert_rule: AlertRule | None = None,
    activation: AlertRuleActivations | None = None,
    subscription: QuerySubscription | None = None,
) -> Incident:
    if date_detected is None:
        date_detected = date_started

    with transaction.atomic(router.db_for_write(Incident)):
        incident = Incident.objects.create(
            organization=organization,
            detection_uuid=detection_uuid,
            status=IncidentStatus.OPEN.value,
            type=incident_type.value,
            title=title,
            date_started=date_started,
            date_detected=date_detected,
            alert_rule=alert_rule,
            activation=activation,
            subscription=subscription,
        )
        if projects:
            incident_projects = [
                IncidentProject(incident=incident, project=project) for project in projects
            ]
            IncidentProject.objects.bulk_create(incident_projects)
            # `bulk_create` doesn't send `post_save` signals, so we manually fire them here.
            for incident_project in incident_projects:
                post_save.send(
                    sender=type(incident_project), instance=incident_project, created=True
                )

        create_incident_activity(
            incident, IncidentActivityType.DETECTED, user=user, date_added=date_started
        )
        create_incident_activity(incident, IncidentActivityType.CREATED, user=user)
        analytics.record(
            "incident.created",
            incident_id=incident.id,
            organization_id=incident.organization_id,
            incident_type=incident_type.value,
        )

    return incident


def update_incident_status(
    incident: Incident,
    status: IncidentStatus,
    user: RpcUser | None = None,
    comment: str | None = None,
    status_method: IncidentStatusMethod = IncidentStatusMethod.RULE_TRIGGERED,
    date_closed: datetime | None = None,
) -> Incident:
    """
    Updates the status of an Incident and write an IncidentActivity row to log
    the change. When the status is CLOSED we also set the date closed to the
    current time and take a snapshot of the current incident state.
    """
    if incident.status == status.value:
        # If the status isn't actually changing just no-op.
        return incident
    with transaction.atomic(router.db_for_write(Incident)):
        create_incident_activity(
            incident,
            IncidentActivityType.STATUS_CHANGE,
            user=user,
            value=status.value,
            previous_value=incident.status,
            comment=comment,
        )
        if user:
            subscribe_to_incident(incident, user.id)

        prev_status = incident.status
        kwargs: dict[str, Any] = {"status": status.value, "status_method": status_method.value}
        if status == IncidentStatus.CLOSED:
            kwargs["date_closed"] = date_closed if date_closed else django_timezone.now()
        elif status == IncidentStatus.OPEN:
            # If we're moving back out of closed status then unset the closed
            # date
            kwargs["date_closed"] = None

        incident.update(**kwargs)

        analytics.record(
            "incident.status_change",
            incident_id=incident.id,
            organization_id=incident.organization_id,
            incident_type=incident.type,
            prev_status=prev_status,
            status=incident.status,
        )

        if status == IncidentStatus.CLOSED and (
            status_method == IncidentStatusMethod.MANUAL
            or status_method == IncidentStatusMethod.RULE_UPDATED
        ):
            _trigger_incident_triggers(incident)

        return incident


@transaction.atomic(router.db_for_write(Incident))
def create_incident_activity(
    incident: Incident,
    activity_type: IncidentActivityType,
    user: RpcUser | None = None,
    value: str | int | None = None,
    previous_value: str | int | None = None,
    comment: str | None = None,
    mentioned_user_ids: Collection[int] = (),
    date_added: datetime | None = None,
) -> IncidentActivity:
    if activity_type == IncidentActivityType.COMMENT and user:
        subscribe_to_incident(incident, user.id)
    value = str(value) if value is not None else None
    previous_value = str(previous_value) if previous_value is not None else None
    kwargs = {}
    if date_added:
        kwargs["date_added"] = date_added
    activity = IncidentActivity.objects.create(
        incident=incident,
        type=activity_type.value,
        user_id=user.id if user else None,
        value=value,
        previous_value=previous_value,
        comment=comment,
        notification_uuid=uuid4(),
        **kwargs,
    )

    if mentioned_user_ids:
        user_ids_to_subscribe = set(mentioned_user_ids) - set(
            IncidentSubscription.objects.filter(
                incident=incident, user_id__in=mentioned_user_ids
            ).values_list("user_id", flat=True)
        )
        if user_ids_to_subscribe:
            IncidentSubscription.objects.bulk_create(
                [
                    IncidentSubscription(incident=incident, user_id=mentioned_user_id)
                    for mentioned_user_id in user_ids_to_subscribe
                ]
            )
    transaction.on_commit(
        lambda: tasks.send_subscriber_notifications.apply_async(
            kwargs={"activity_id": activity.id}, countdown=10
        ),
        router.db_for_write(IncidentSubscription),
    )
    if activity_type == IncidentActivityType.COMMENT:
        analytics.record(
            "incident.comment",
            incident_id=incident.id,
            organization_id=incident.organization_id,
            incident_type=incident.type,
            user_id=user.id if user else None,
            activity_id=activity.id,
        )

    return activity


def _unpack_snuba_query(alert_rule: AlertRule) -> SnubaQuery:
    snuba_query = alert_rule.snuba_query
    if snuba_query is None:
        raise ValueError("The alert rule must have a non-null snuba_query")
    return snuba_query


def _unpack_organization(alert_rule: AlertRule) -> Organization:
    organization = alert_rule.organization
    if organization is None:
        raise ValueError("The alert rule must have a non-null organization")
    return organization


def _build_incident_query_builder(
    incident: Incident,
    entity_subscription: EntitySubscription,
    start: datetime | None = None,
    end: datetime | None = None,
    windowed_stats: bool = False,
) -> BaseQueryBuilder:
    snuba_query = _unpack_snuba_query(incident.alert_rule)
    start, end = _calculate_incident_time_range(incident, start, end, windowed_stats=windowed_stats)
    project_ids = list(
        IncidentProject.objects.filter(incident=incident).values_list("project_id", flat=True)
    )
    query_builder = entity_subscription.build_query_builder(
        query=snuba_query.query,
        project_ids=project_ids,
        environment=snuba_query.environment,
        params={
            "organization_id": incident.organization_id,
            "project_id": project_ids,
            "start": start,
            "end": end,
        },
    )
    for i, column in enumerate(query_builder.columns):
        if column.alias == CRASH_RATE_ALERT_AGGREGATE_ALIAS:
            query_builder.columns[i] = replace(column, alias="count")
    entity_key = get_entity_key_from_query_builder(query_builder)
    time_col = ENTITY_TIME_COLUMNS[entity_key]
    entity = get_entity_from_query_builder(query_builder)
    query_builder.add_conditions(
        [
            Condition(Column(time_col, entity=entity), Op.GTE, start),
            Condition(Column(time_col, entity=entity), Op.LT, end),
        ]
    )
    query_builder.limit = Limit(10000)
    return query_builder


def _calculate_incident_time_range(
    incident: Incident,
    start_arg: datetime | None = None,
    end_arg: datetime | None = None,
    windowed_stats: bool = False,
) -> tuple[datetime, datetime]:
    snuba_query = _unpack_snuba_query(incident.alert_rule)
    time_window = snuba_query.time_window if incident.alert_rule is not None else 60
    time_window_delta = timedelta(seconds=time_window)
    start = (incident.date_started - time_window_delta) if start_arg is None else start_arg
    end = (incident.current_end_date + time_window_delta) if end_arg is None else end_arg
    if windowed_stats:
        now = django_timezone.now()
        end = start + timedelta(seconds=time_window * (WINDOWED_STATS_DATA_POINTS / 2))
        start = start - timedelta(seconds=time_window * (WINDOWED_STATS_DATA_POINTS / 2))
        if end > now:
            end = now

            # If the incident ended already, 'now' could be greater than we'd like
            # which would result in showing too many data points after an incident ended.
            # This depends on when the task to process snapshots runs.
            # To resolve that, we ensure that the end is never greater than the date
            # an incident ended + the smaller of time_window*10 or 10 days.
            latest_end_date = incident.current_end_date + min(
                timedelta(seconds=time_window * 10), timedelta(days=10)
            )
            end = min(end, latest_end_date)

            start = end - timedelta(seconds=time_window * WINDOWED_STATS_DATA_POINTS)

    retention = quotas.get_event_retention(organization=incident.organization) or 90  # type: ignore[attr-defined]
    start = max(
        start.replace(tzinfo=timezone.utc),
        datetime.now(timezone.utc) - timedelta(days=retention),
    )
    end = max(start, end.replace(tzinfo=timezone.utc))

    return start, end


def get_incident_aggregates(
    incident: Incident,
    start: datetime | None = None,
    end: datetime | None = None,
    windowed_stats: bool = False,
) -> dict[str, float | int]:
    """
    Calculates aggregate stats across the life of an incident, or the provided range.
    """
    snuba_query = _unpack_snuba_query(incident.alert_rule)
    entity_subscription = get_entity_subscription_from_snuba_query(
        snuba_query,
        incident.organization_id,
    )
    query_builder = _build_incident_query_builder(
        incident, entity_subscription, start, end, windowed_stats
    )
    try:
        results = query_builder.run_query(referrer="incidents.get_incident_aggregates")
    except Exception:
        metrics.incr(
            "incidents.get_incident_aggregates.snql.query.error",
            tags={
                "dataset": snuba_query.dataset,
                "entity": get_entity_key_from_query_builder(query_builder).value,
            },
        )
        raise

    aggregated_result = entity_subscription.aggregate_query_results(results["data"], alias="count")
    return aggregated_result[0]


def subscribe_to_incident(incident: Incident, user_id: int) -> IncidentSubscription:
    subscription, _ = IncidentSubscription.objects.get_or_create(incident=incident, user_id=user_id)
    return subscription


def unsubscribe_from_incident(incident: Incident, user_id: int) -> None:
    IncidentSubscription.objects.filter(incident=incident, user_id=user_id).delete()


def get_incident_subscribers(incident: Incident) -> Iterable[IncidentSubscription]:
    return IncidentSubscription.objects.filter(incident=incident)


def get_incident_activity(incident: Incident) -> Iterable[IncidentActivity]:
    return IncidentActivity.objects.filter(incident=incident).select_related("incident")


class AlertRuleNameAlreadyUsedError(Exception):
    pass


# Default values for `SnubaQuery.resolution`, in minutes.
DEFAULT_ALERT_RULE_RESOLUTION = 1
DEFAULT_CMP_ALERT_RULE_RESOLUTION_MULTIPLIER = 2
DEFAULT_ALERT_RULE_WINDOW_TO_RESOLUTION = {
    30: 2,
    60: 3,
    90: 3,
    120: 3,
    240: 5,
    720: 5,
    1440: 15,
}

# Temporary mapping of `Dataset` to `AlertRule.Type`. In the future, `Performance` will be
# able to be run on `METRICS` as well.
query_datasets_to_type = {
    Dataset.Events: SnubaQuery.Type.ERROR,
    Dataset.Transactions: SnubaQuery.Type.PERFORMANCE,
    Dataset.PerformanceMetrics: SnubaQuery.Type.PERFORMANCE,
    Dataset.Metrics: SnubaQuery.Type.CRASH_RATE,
}


def get_alert_resolution(time_window: int) -> int:
    windows = sorted(DEFAULT_ALERT_RULE_WINDOW_TO_RESOLUTION.keys())
    index = bisect.bisect_right(windows, time_window)

    if index == 0:
        return DEFAULT_ALERT_RULE_RESOLUTION

    return DEFAULT_ALERT_RULE_WINDOW_TO_RESOLUTION[windows[index - 1]]


def create_alert_rule(
    organization: Organization,
    projects: Sequence[Project],
    name: str,
    query: str,
    aggregate: str,
    time_window: int,
    threshold_type: AlertRuleThresholdType,
    threshold_period: int,
    owner: Actor | None = None,
    resolve_threshold: int | float | None = None,
    environment: Environment | None = None,
    include_all_projects: bool = False,
    excluded_projects: Collection[Project] | None = None,
    query_type: SnubaQuery.Type = SnubaQuery.Type.ERROR,
    dataset: Dataset = Dataset.Events,
    user: RpcUser | None = None,
    event_types: Collection[SnubaQueryEventType.EventType] = (),
    comparison_delta: int | None = None,
    monitor_type: AlertRuleMonitorTypeInt = AlertRuleMonitorTypeInt.CONTINUOUS,
    activation_condition: AlertRuleActivationConditionType | None = None,
    description: str | None = None,
    sensitivity: AlertRuleSensitivity | None = None,
    seasonality: AlertRuleSeasonality | None = None,
    detection_type: AlertRuleDetectionType = AlertRuleDetectionType.STATIC,
    **kwargs: Any,
) -> AlertRule:
    """
    Creates an alert rule for an organization.

    :param organization:
    :param projects: A list of projects to subscribe to the rule. This will be overridden
    if `include_all_projects` is True
    :param name: Name for the alert rule. This will be used as part of the
    incident name, and must be unique per project
    :param owner: Actor (sentry.types.actor.Actor) or None
    :param query: An event search query to subscribe to and monitor for alerts
    :param aggregate: A string representing the aggregate used in this alert rule
    :param time_window: Time period to aggregate over, in minutes
    :param environment: An optional environment that this rule applies to
    :param threshold_type: An AlertRuleThresholdType
    :param threshold_period: How many update periods the value of the
    subscription needs to exceed the threshold before triggering
    :param resolve_threshold: Optional value that the subscription needs to reach to
    resolve the alert
    :param include_all_projects: Whether to include all current and future projects
    from this organization
    :param excluded_projects: List of projects to exclude if we're using
    `include_all_projects`.
    :param query_type: The SnubaQuery.Type of the query
    :param dataset: The dataset that this query will be executed on
    :param event_types: List of `EventType` that this alert will be related to
    :param comparison_delta: An optional int representing the time delta to use to determine the
    comparison period. In minutes.
    :param sensitivity: An AlertRuleSensitivity that specifies sensitivity of anomaly detection alerts
    :param seasonality: An AlertRuleSeasonality that specifies seasonality of anomaly detection alerts
    :param detection_type: the type of metric alert; defaults to AlertRuleDetectionType.STATIC

    :return: The created `AlertRule`
    """
    if monitor_type == AlertRuleMonitorTypeInt.ACTIVATED and not activation_condition:
        raise ValidationError("Activation condition required for activated alert rule")

    resolution = get_alert_resolution(time_window)

    if detection_type == AlertRuleDetectionType.DYNAMIC:
        if not (sensitivity and seasonality):
            raise ValidationError("Dynamic alerts require both sensitivity and seasonality")
        if time_window not in DYNAMIC_TIME_WINDOWS:
            raise ValidationError(INVALID_TIME_WINDOW)
    else:
        if sensitivity or seasonality:
            raise ValidationError(
                "Sensitivity and seasonality are not valid fields for this alert type"
            )
        if threshold_type == AlertRuleThresholdType.ABOVE_AND_BELOW:
            raise ValidationError(
                "Above and below is not a valid threshold type for this alert type"
            )

    if detection_type == AlertRuleDetectionType.PERCENT:
        if comparison_delta is None:
            raise ValidationError("Percentage-based alerts require a comparison delta")
    else:
        if comparison_delta is not None:
            if not (sensitivity or seasonality):
                # this is a user setting up a percent-based metric alert who doesn't know about the new field
                detection_type = AlertRuleDetectionType.PERCENT
            else:
                # this is an incorrect field selection
                raise ValidationError("Comparison delta is not a valid field for this alert type")

    if comparison_delta is not None:
        # Since comparison alerts make twice as many queries, run the queries less frequently.
        resolution = resolution * DEFAULT_CMP_ALERT_RULE_RESOLUTION_MULTIPLIER
        comparison_delta = int(timedelta(minutes=comparison_delta).total_seconds())

    with transaction.atomic(router.db_for_write(SnubaQuery)):
        # NOTE: `create_snuba_query` constructs the postgres representation of the snuba query
        snuba_query = create_snuba_query(
            query_type=query_type,
            dataset=dataset,
            query=query,
            aggregate=aggregate,
            time_window=timedelta(minutes=time_window),
            resolution=timedelta(minutes=resolution),
            environment=environment,
            event_types=event_types,
        )

        alert_rule = AlertRule.objects.create(
            organization=organization,
            snuba_query=snuba_query,
            name=name,
            threshold_type=threshold_type.value,
            resolve_threshold=resolve_threshold,
            threshold_period=threshold_period,
            include_all_projects=include_all_projects,
            comparison_delta=comparison_delta,
            owner=owner,
            monitor_type=monitor_type,
            description=description,
            sensitivity=sensitivity,
            seasonality=seasonality,
            detection_type=detection_type,
        )  # type: ignore[misc]
        # Ignore assigning owner (a settable property) in the `create` call

        if include_all_projects:
            # NOTE: This feature is not currently utilized.
            excluded_projects = excluded_projects or ()
            projects = list(
                Project.objects.filter(organization=organization).exclude(
                    id__in=[p.id for p in excluded_projects]
                )
            )
            exclusions = [
                AlertRuleExcludedProjects(alert_rule=alert_rule, project=project)
                for project in excluded_projects
            ]
            AlertRuleExcludedProjects.objects.bulk_create(exclusions)

        if alert_rule.detection_type == AlertRuleDetectionType.DYNAMIC.value:
            if not features.has("organizations:anomaly-detection-alerts", organization):
                alert_rule.delete()
                raise ResourceDoesNotExist(
                    "Your organization does not have access to this feature."
                )

            try:
                rule_status = send_historical_data_to_seer(
                    alert_rule=alert_rule, project=projects[0]
                )
                if rule_status == AlertRuleStatus.NOT_ENOUGH_DATA:
                    # if we don't have at least seven days worth of data, then the dynamic alert won't fire
                    alert_rule.update(status=AlertRuleStatus.NOT_ENOUGH_DATA.value)
            except (TimeoutError, MaxRetryError):
                alert_rule.delete()
                raise TimeoutError("Failed to send data to Seer - cannot create alert rule.")
            except ValidationError:
                alert_rule.delete()
                raise
            else:
                metrics.incr("anomaly_detection_alert.created")

        if user:
            create_audit_entry_from_user(
                user,
                ip_address=kwargs.get("ip_address") if kwargs else None,
                organization_id=organization.id,
                target_object=alert_rule.id,
                data=alert_rule.get_audit_log_data(),
                event=audit_log.get_event_id("ALERT_RULE_ADD"),
            )

        if monitor_type == AlertRuleMonitorTypeInt.ACTIVATED and activation_condition:
            # NOTE: if monitor_type is activated, activation_condition is required
            AlertRuleActivationCondition.objects.create(
                alert_rule=alert_rule, condition_type=activation_condition.value
            )

        # initialize projects join table for alert rules
        arps = [AlertRuleProjects(alert_rule=alert_rule, project=project) for project in projects]
        AlertRuleProjects.objects.bulk_create(arps)

        # NOTE: This constructs the query in snuba
        # NOTE: Will only subscribe if AlertRule.monitor_type === 'CONTINUOUS'
        alert_rule.subscribe_projects(projects=projects)

        # Activity is an audit log of what's happened with this alert rule
        AlertRuleActivity.objects.create(
            alert_rule=alert_rule,
            user_id=user.id if user else None,
            type=AlertRuleActivityType.CREATED.value,
        )

    schedule_update_project_config(alert_rule, projects)

    return alert_rule


def snapshot_alert_rule(alert_rule: AlertRule, user: RpcUser | None = None) -> None:
    # Creates an archived alert_rule using the same properties as the passed rule
    # It will also resolve any incidents attached to this rule.
    with transaction.atomic(router.db_for_write(AlertRuleActivity)):
        triggers = AlertRuleTrigger.objects.filter(alert_rule=alert_rule)
        incidents = Incident.objects.filter(alert_rule=alert_rule)
        snuba_query_snapshot: SnubaQuery = deepcopy(_unpack_snuba_query(alert_rule))
        snuba_query_snapshot.id = None  # type: ignore[assignment]
        snuba_query_snapshot.save()
        alert_rule_snapshot = deepcopy(alert_rule)
        alert_rule_snapshot.id = None  # type: ignore[assignment]
        alert_rule_snapshot.status = AlertRuleStatus.SNAPSHOT.value
        alert_rule_snapshot.snuba_query = snuba_query_snapshot
        if alert_rule.user_id or alert_rule.team_id:
            alert_rule_snapshot.user_id = alert_rule.user_id
            alert_rule_snapshot.team_id = alert_rule.team_id
        alert_rule_snapshot.save()
        AlertRuleActivity.objects.create(
            alert_rule=alert_rule_snapshot,
            previous_alert_rule=alert_rule,
            user_id=user.id if user else None,
            type=AlertRuleActivityType.SNAPSHOT.value,
        )

        incidents.update(alert_rule=alert_rule_snapshot)

        for trigger in triggers:
            actions = AlertRuleTriggerAction.objects.filter(alert_rule_trigger=trigger)
            trigger.id = None  # type: ignore[assignment]
            trigger.alert_rule = alert_rule_snapshot
            trigger.save()
            for action in actions:
                action.id = None  # type: ignore[assignment]
                action.alert_rule_trigger = trigger
                action.save()

    # Change the incident status asynchronously, which could take awhile with many incidents due to snapshot creations.
    tasks.auto_resolve_snapshot_incidents.apply_async(
        kwargs={"alert_rule_id": alert_rule_snapshot.id}, countdown=3
    )


def update_alert_rule(
    alert_rule: AlertRule,
    query_type: SnubaQuery.Type | None = None,
    dataset: Dataset | None = None,
    projects: Sequence[Project] | None = None,
    name: str | None = None,
    owner: Actor | None | NotSet = NOT_SET,
    query: str | None = None,
    aggregate: str | None = None,
    time_window: int | None = None,
    environment: Environment | None = None,
    threshold_type: AlertRuleThresholdType | None = None,
    threshold_period: int | None = None,
    resolve_threshold: int | float | NotSet = NOT_SET,
    include_all_projects: bool | None = None,
    excluded_projects: Iterable[Project] | None = None,
    user: RpcUser | None = None,
    event_types: Collection[SnubaQueryEventType.EventType] | None = None,
    comparison_delta: int | None | NotSet = NOT_SET,
    monitor_type: AlertRuleMonitorTypeInt | None = None,
    description: str | None = None,
    sensitivity: AlertRuleSensitivity | None | NotSet = NOT_SET,
    seasonality: AlertRuleSeasonality | None | NotSet = NOT_SET,
    detection_type: AlertRuleDetectionType | None = None,
    **kwargs: Any,
) -> AlertRule:
    """
    Updates an alert rule.

    :param alert_rule: The alert rule to update
    :param excluded_projects: List of projects to subscribe to the rule. Ignored if
    `include_all_projects` is True
    :param name: Name for the alert rule. This will be used as part of the
    incident name, and must be unique per project.
    :param owner: Actor (sentry.types.actor.Actor) or None
    :param query: An event search query to subscribe to and monitor for alerts
    :param aggregate: A string representing the aggregate used in this alert rule
    :param time_window: Time period to aggregate over, in minutes.
    :param environment: An optional environment that this rule applies to
    :param threshold_type: An AlertRuleThresholdType
    :param threshold_period: How many update periods the value of the
    subscription needs to exceed the threshold before triggering
    :param resolve_threshold: Optional value that the subscription needs to reach to
    resolve the alert
    :param include_all_projects: Whether to include all current and future projects
    from this organization
    :param excluded_projects: List of projects to exclude if we're using
    `include_all_projects`. Ignored otherwise.
    :param event_types: List of `EventType` that this alert will be related to
    :param comparison_delta: An optional int representing the time delta to use to determine the
    comparison period. In minutes.
    :param description: An optional str that will be rendered in the notification
    :param sensitivity: An AlertRuleSensitivity that specifies sensitivity of anomaly detection alerts
    :param seasonality: An AlertRuleSeasonality that specifies seasonality of anomaly detection alerts
    :param detection_type: the type of metric alert; defaults to AlertRuleDetectionType.STATIC
    :return: The updated `AlertRule`
    """
    snuba_query = _unpack_snuba_query(alert_rule)
    updated_fields: dict[str, Any] = {"date_modified": django_timezone.now()}
    updated_query_fields: dict[str, Any] = {}
    if name:
        updated_fields["name"] = name
    if description:
        updated_fields["description"] = description
    if sensitivity is not NOT_SET:
        updated_fields["sensitivity"] = sensitivity
    if seasonality is not NOT_SET:
        updated_fields["seasonality"] = seasonality
    if query is not None:
        updated_query_fields["query"] = query
    if aggregate is not None:
        updated_query_fields["aggregate"] = aggregate
    if time_window:
        updated_query_fields["time_window"] = timedelta(minutes=time_window)
    if threshold_type:
        updated_fields["threshold_type"] = threshold_type.value
    if resolve_threshold is not NOT_SET:
        updated_fields["resolve_threshold"] = resolve_threshold
    if threshold_period:
        updated_fields["threshold_period"] = threshold_period
    if include_all_projects is not None:
        updated_fields["include_all_projects"] = include_all_projects
    if dataset is not None:
        if dataset.value != snuba_query.dataset:
            updated_query_fields["dataset"] = dataset
    if query_type is not None:
        updated_query_fields["query_type"] = query_type
    if monitor_type is not None:
        # TODO: determine how to convert activated alert into continuous alert and vice versa
        pass
    if event_types is not None:
        updated_query_fields["event_types"] = event_types
    if owner is not NOT_SET:
        updated_fields["owner"] = owner
    if comparison_delta is not NOT_SET:
        if comparison_delta is not None:
            # Since comparison alerts make twice as many queries, run the queries less frequently.
            comparison_delta = int(timedelta(minutes=comparison_delta).total_seconds())

        updated_fields["comparison_delta"] = comparison_delta
    if detection_type is None:
        if "comparison_delta" in updated_fields:  # some value changed -> update type if necessary
            if comparison_delta is not None:
                detection_type = AlertRuleDetectionType.PERCENT
            else:
                detection_type = AlertRuleDetectionType.STATIC

    # if we modified the comparison_delta or the time_window, we should update the resolution accordingly
    if "comparison_delta" in updated_fields or "time_window" in updated_query_fields:
        window = int(
            updated_query_fields.get(
                "time_window", timedelta(seconds=snuba_query.time_window)
            ).total_seconds()
            / 60
        )

        resolution = get_alert_resolution(window)
        resolution_comparison_delta = updated_fields.get(
            "comparison_delta", alert_rule.comparison_delta
        )

        if resolution_comparison_delta is not None:
            updated_query_fields["resolution"] = timedelta(
                minutes=(resolution * DEFAULT_CMP_ALERT_RULE_RESOLUTION_MULTIPLIER)
            )
        else:
            updated_query_fields["resolution"] = timedelta(minutes=resolution)

    if detection_type:
        updated_fields["detection_type"] = detection_type
        # make sure we clear the incorrect fields for each detection type
        if detection_type == AlertRuleDetectionType.STATIC:
            updated_fields["sensitivity"] = None
            updated_fields["seasonality"] = None
            updated_fields["comparison_delta"] = None
        elif detection_type == AlertRuleDetectionType.PERCENT:
            updated_fields["sensitivity"] = None
            updated_fields["seasonality"] = None
        elif detection_type == AlertRuleDetectionType.DYNAMIC:
            # TODO: if updating to a dynamic alert rule, check to see if there's enough data
            # This must be done after backfill PR lands
            updated_fields["comparison_delta"] = None
            if (
                (time_window not in DYNAMIC_TIME_WINDOWS)
                if time_window is not None
                else (snuba_query.time_window not in DYNAMIC_TIME_WINDOWS_SECONDS)
            ):
                raise ValidationError(INVALID_TIME_WINDOW)

    with transaction.atomic(router.db_for_write(AlertRuleActivity)):
        incidents = Incident.objects.filter(alert_rule=alert_rule).exists()
        if incidents:
            snapshot_alert_rule(alert_rule, user)

        if "owner" in updated_fields:
            alert_rule.owner = updated_fields.pop("owner", None)
            # This is clunky but Model.update() uses QuerySet.update()
            # and doesn't persist other dirty attributes in the model
            updated_fields["user_id"] = alert_rule.user_id
            updated_fields["team_id"] = alert_rule.team_id

        if detection_type == AlertRuleDetectionType.DYNAMIC:
            if not features.has("organizations:anomaly-detection-alerts", alert_rule.organization):
                raise ResourceDoesNotExist(
                    "Your organization does not have access to this feature."
                )

            if updated_fields.get("detection_type") == AlertRuleDetectionType.DYNAMIC and (
                alert_rule.detection_type != AlertRuleDetectionType.DYNAMIC or query or aggregate
            ):
                for k, v in updated_fields.items():
                    setattr(alert_rule, k, v)

                try:
                    rule_status = send_historical_data_to_seer(
                        alert_rule=alert_rule,
                        project=projects[0] if projects else alert_rule.projects.get(),
                    )
                    if rule_status == AlertRuleStatus.NOT_ENOUGH_DATA:
                        # if we don't have at least seven days worth of data, then the dynamic alert won't fire
                        alert_rule.update(status=AlertRuleStatus.NOT_ENOUGH_DATA.value)
                except (TimeoutError, MaxRetryError):
                    raise TimeoutError("Failed to send data to Seer - cannot update alert rule.")
                except ValidationError:
                    # If there's no historical data available—something went wrong when querying snuba
                    raise ValidationError("Failed to send data to Seer - cannot update alert rule.")

        alert_rule.update(**updated_fields)
        AlertRuleActivity.objects.create(
            alert_rule=alert_rule,
            user_id=user.id if user else None,
            type=AlertRuleActivityType.UPDATED.value,
        )

        if updated_query_fields or environment != snuba_query.environment:
            updated_query_fields.setdefault("query_type", SnubaQuery.Type(snuba_query.type))
            updated_query_fields.setdefault("dataset", Dataset(snuba_query.dataset))
            updated_query_fields.setdefault("query", snuba_query.query)
            updated_query_fields.setdefault("aggregate", snuba_query.aggregate)
            updated_query_fields.setdefault(
                "time_window", timedelta(seconds=snuba_query.time_window)
            )
            updated_query_fields.setdefault("event_types", None)
            updated_query_fields.setdefault("resolution", timedelta(seconds=snuba_query.resolution))
            update_snuba_query(snuba_query, environment=environment, **updated_query_fields)

        existing_subs: Iterable[QuerySubscription] = ()
        if (
            query is not None
            or aggregate is not None
            or time_window is not None
            or projects is not None
            or include_all_projects is not None
            or excluded_projects is not None
        ):
            existing_subs = snuba_query.subscriptions.all().select_related("project")

        new_projects: Iterable[Project] = ()
        deleted_subs: Iterable[QuerySubscription] = ()

        if not alert_rule.include_all_projects:
            # We don't want to have any exclusion rows present if we're not in
            # `include_all_projects` mode
            get_excluded_projects_for_alert_rule(alert_rule).delete()

        if alert_rule.include_all_projects:
            # NOTE: This feature is not currently utilized.
            if include_all_projects or excluded_projects is not None:
                # If we're in `include_all_projects` mode, we want to just fetch
                # projects that aren't already subscribed, and haven't been excluded so
                # we can add them.
                excluded_project_ids = (
                    {p.id for p in excluded_projects} if excluded_projects else set()
                )
                project_exclusions = get_excluded_projects_for_alert_rule(alert_rule)
                project_exclusions.exclude(project_id__in=excluded_project_ids).delete()
                existing_excluded_project_ids = {pe.project_id for pe in project_exclusions}
                new_exclusions = [
                    AlertRuleExcludedProjects(alert_rule=alert_rule, project_id=project_id)
                    for project_id in excluded_project_ids
                    if project_id not in existing_excluded_project_ids
                ]
                AlertRuleExcludedProjects.objects.bulk_create(new_exclusions)

                new_projects = Project.objects.filter(organization=alert_rule.organization).exclude(
                    id__in={sub.project_id for sub in existing_subs} | excluded_project_ids
                )
                # If we're subscribed to any of the excluded projects then we want to
                # remove those subscriptions
                deleted_subs = [
                    sub for sub in existing_subs if sub.project_id in excluded_project_ids
                ]
        elif projects is not None:
            # All project slugs that currently exist for the alert rule
            existing_project_slugs = {sub.project.slug for sub in existing_subs}

            # All project slugs being provided as part of the update
            updated_project_slugs = {project.slug for project in projects}

            # Set of projects provided in the update, but don't already exist
            new_projects = [
                project for project in projects if project.slug not in existing_project_slugs
            ]

            # Delete any projects for the alert rule that were removed as part of this update
            AlertRuleProjects.objects.filter(
                alert_rule_id=alert_rule.id,  # for the alert rule
                project__slug__in=existing_project_slugs,  # that are in the existing project slugs
            ).exclude(
                project__slug__in=updated_project_slugs  # but not included with the updated project slugs
            ).delete()

            # Add any new projects to the alert rule
            for project in new_projects:
                alert_rule.projects.add(project)
            # Find any subscriptions that were removed as part of this update
            deleted_subs = [
                sub for sub in existing_subs if sub.project.slug not in updated_project_slugs
            ]

        if new_projects:
            alert_rule.subscribe_projects(projects=new_projects)

        if deleted_subs:
            bulk_delete_snuba_subscriptions(deleted_subs)

    if user:
        create_audit_entry_from_user(
            user,
            ip_address=kwargs.get("ip_address") if kwargs else None,
            organization_id=alert_rule.organization_id,
            target_object=alert_rule.id,
            data=alert_rule.get_audit_log_data(),
            event=audit_log.get_event_id("ALERT_RULE_EDIT"),
        )

    schedule_update_project_config(alert_rule, projects)

    return alert_rule


def enable_alert_rule(alert_rule: AlertRule) -> None:
    if alert_rule.status != AlertRuleStatus.DISABLED.value:
        return
    with transaction.atomic(router.db_for_write(AlertRule)):
        alert_rule.update(status=AlertRuleStatus.PENDING.value)
        bulk_enable_snuba_subscriptions(_unpack_snuba_query(alert_rule).subscriptions.all())


def disable_alert_rule(alert_rule: AlertRule) -> None:
    if alert_rule.status != AlertRuleStatus.PENDING.value:
        return
    with transaction.atomic(router.db_for_write(AlertRule)):
        alert_rule.update(status=AlertRuleStatus.DISABLED.value)
        bulk_disable_snuba_subscriptions(_unpack_snuba_query(alert_rule).subscriptions.all())


def delete_alert_rule(
    alert_rule: AlertRule, user: RpcUser | None = None, ip_address: str | None = None
) -> None:
    """
    Marks an alert rule as deleted and fires off a task to actually delete it.
    :param alert_rule:
    """
    if alert_rule.status == AlertRuleStatus.SNAPSHOT.value:
        raise AlreadyDeletedError()

    with transaction.atomic(router.db_for_write(AlertRuleActivity)):
        if user:
            create_audit_entry_from_user(
                user,
                ip_address=ip_address,
                organization_id=alert_rule.organization_id,
                target_object=alert_rule.id,
                data=alert_rule.get_audit_log_data(),
                event=audit_log.get_event_id("ALERT_RULE_REMOVE"),
            )

        subscriptions = _unpack_snuba_query(alert_rule).subscriptions.all()
        bulk_delete_snuba_subscriptions(subscriptions)

        schedule_update_project_config(alert_rule, [sub.project for sub in subscriptions])

        incidents = Incident.objects.filter(alert_rule=alert_rule)
        if incidents.exists():
            AlertRuleActivity.objects.create(
                alert_rule=alert_rule,
                user_id=user.id if user else None,
                type=AlertRuleActivityType.DELETED.value,
            )
        else:
            RegionScheduledDeletion.schedule(instance=alert_rule, days=0, actor=user)

        alert_rule.update(status=AlertRuleStatus.SNAPSHOT.value)

    if alert_rule.id:
        # Change the incident status asynchronously, which could take awhile with many incidents due to snapshot creations.
        tasks.auto_resolve_snapshot_incidents.apply_async(kwargs={"alert_rule_id": alert_rule.id})


def get_excluded_projects_for_alert_rule(
    alert_rule: AlertRule,
) -> QuerySet[AlertRuleExcludedProjects]:
    return AlertRuleExcludedProjects.objects.filter(alert_rule=alert_rule)


class AlertRuleTriggerLabelAlreadyUsedError(Exception):
    pass


class AlertRuleActivationConditionLabelAlreadyUsedError(Exception):
    pass


class ProjectsNotAssociatedWithAlertRuleError(Exception):
    def __init__(self, project_slugs: Collection[str]) -> None:
        self.project_slugs = project_slugs


def create_alert_rule_trigger(
    alert_rule: AlertRule,
    label: str,
    alert_threshold: int | float,
    excluded_projects: Collection[Project] = (),
) -> AlertRuleTrigger:
    """
    Creates a new AlertRuleTrigger
    :param alert_rule: The alert rule to create the trigger for
    :param label: A description of the trigger
    :param alert_threshold: Value that the subscription needs to reach to trigger the
    alert rule
    :param excluded_projects: A list of Projects that should be excluded from this
    trigger. These projects must be associate with the alert rule already
    :return: The created AlertRuleTrigger
    """
    if AlertRuleTrigger.objects.filter(alert_rule=alert_rule, label=label).exists():
        raise AlertRuleTriggerLabelAlreadyUsedError()

    if alert_rule.detection_type == AlertRuleDetectionType.DYNAMIC and alert_threshold != 0:
        raise ValidationError(INVALID_ALERT_THRESHOLD)

    excluded_subs: Iterable[QuerySubscription] = ()
    if excluded_projects:
        excluded_subs = _get_subscriptions_from_alert_rule(alert_rule, excluded_projects)

    with transaction.atomic(router.db_for_write(AlertRuleTrigger)):
        trigger = AlertRuleTrigger.objects.create(
            alert_rule=alert_rule, label=label, alert_threshold=alert_threshold
        )
        if excluded_subs:
            new_exclusions = [
                AlertRuleTriggerExclusion(alert_rule_trigger=trigger, query_subscription=sub)
                for sub in excluded_subs
            ]
            AlertRuleTriggerExclusion.objects.bulk_create(new_exclusions)

    return trigger


def update_alert_rule_trigger(
    trigger: AlertRuleTrigger,
    label: str | None = None,
    alert_threshold: int | float | None = None,
    excluded_projects: Collection[Project] = (),
) -> AlertRuleTrigger:
    """
    :param trigger: The AlertRuleTrigger to update
    :param label: A description of the trigger
    :param alert_threshold: Value that the subscription needs to reach to trigger the
    alert rule
    :param excluded_projects: A list of Projects that should be excluded from this
    trigger. These projects must be associate with the alert rule already
    :return: The updated AlertRuleTrigger
    """

    if (
        AlertRuleTrigger.objects.filter(alert_rule=trigger.alert_rule, label=label)
        .exclude(id=trigger.id)
        .exists()
    ):
        raise AlertRuleTriggerLabelAlreadyUsedError()

    if trigger.alert_rule.detection_type == AlertRuleDetectionType.DYNAMIC and alert_threshold != 0:
        raise ValidationError(INVALID_ALERT_THRESHOLD)

    updated_fields: dict[str, Any] = {}
    if label is not None:
        updated_fields["label"] = label
    if alert_threshold is not None:
        updated_fields["alert_threshold"] = alert_threshold

    deleted_exclusion_ids = []
    new_subs = []

    if excluded_projects:
        # We link projects to exclusions via QuerySubscriptions. Calculate which
        # exclusions need to be deleted, and which need to be created.
        excluded_subs = _get_subscriptions_from_alert_rule(trigger.alert_rule, excluded_projects)
        existing_exclusions = AlertRuleTriggerExclusion.objects.filter(alert_rule_trigger=trigger)
        new_sub_ids = {sub.id for sub in excluded_subs}
        existing_sub_ids = {exclusion.query_subscription_id for exclusion in existing_exclusions}

        deleted_exclusion_ids = [
            e.id for e in existing_exclusions if e.query_subscription_id not in new_sub_ids
        ]
        new_subs = [sub for sub in excluded_subs if sub.id not in existing_sub_ids]

    with transaction.atomic(router.db_for_write(AlertRuleTrigger)):
        if updated_fields:
            trigger.update(**updated_fields)

        if deleted_exclusion_ids:
            AlertRuleTriggerExclusion.objects.filter(id__in=deleted_exclusion_ids).delete()

        if new_subs:
            new_exclusions = [
                AlertRuleTriggerExclusion(alert_rule_trigger=trigger, query_subscription=sub)
                for sub in new_subs
            ]
            AlertRuleTriggerExclusion.objects.bulk_create(new_exclusions)

    return trigger


def delete_alert_rule_trigger(trigger: AlertRuleTrigger) -> None:
    """
    Deletes an AlertRuleTrigger
    """
    trigger.delete()


def get_triggers_for_alert_rule(alert_rule: AlertRule) -> QuerySet[AlertRuleTrigger]:
    return AlertRuleTrigger.objects.filter(alert_rule=alert_rule)


def _trigger_incident_triggers(incident: Incident) -> None:
    from sentry.incidents.tasks import handle_trigger_action

    incident_triggers = IncidentTrigger.objects.filter(incident=incident)
    triggers = get_triggers_for_alert_rule(incident.alert_rule)
    actions = deduplicate_trigger_actions(triggers=list(triggers))
    with transaction.atomic(router.db_for_write(AlertRuleTrigger)):
        for trigger in incident_triggers:
            trigger.status = TriggerStatus.RESOLVED.value
            trigger.save()

        for action in actions:
            for project in incident.projects.all():
                transaction.on_commit(
                    handle_trigger_action.s(
                        action_id=action.id,
                        incident_id=incident.id,
                        project_id=project.id,
                        method="resolve",
                        new_status=IncidentStatus.CLOSED.value,
                    ).delay,
                    router.db_for_write(AlertRuleTrigger),
                )


def _sort_by_priority_list(triggers: Collection[AlertRuleTrigger]) -> list[AlertRuleTrigger]:
    priority_dict = {
        WARNING_TRIGGER_LABEL: 0,
        CRITICAL_TRIGGER_LABEL: 1,
    }
    return sorted(
        triggers,
        key=lambda t: priority_dict.get(t.label, len(triggers) + t.id),
    )


def _prioritize_actions(triggers: Collection[AlertRuleTrigger]) -> list[AlertRuleTriggerAction]:
    """
    Function that given an input array of AlertRuleTriggers, prioritizes those triggers
    based on their label, and then re-orders actions based on that ordering
    Inputs:
        * triggers: Array of instances of `AlertRuleTrigger`
    Returns:
        List of instances of `AlertRuleTriggerAction` that are ordered according to the ordering
        of related prioritized instances of `AlertRuleTrigger`
    """
    actions = list(
        AlertRuleTriggerAction.objects.filter(alert_rule_trigger__in=triggers).select_related(
            "alert_rule_trigger"
        )
    )

    triggers = _sort_by_priority_list(triggers=triggers)
    triggers_dict = {t.id: idx for idx, t in enumerate(triggers)}

    sorted_actions = sorted(
        actions,
        key=lambda action: triggers_dict.get(
            action.alert_rule_trigger.id, len(actions) + action.id
        ),
    )
    return sorted_actions


def deduplicate_trigger_actions(
    triggers: Collection[AlertRuleTrigger],
) -> list[AlertRuleTriggerAction]:
    """
    Given a list of alert rule triggers, we fetch actions, this returns a list of actions that is
    unique on (type, target_type, target_identifier, integration_id, sentry_app_id). If there are
    duplicate actions, we'll prefer the action from a warning trigger over a critical
    trigger. If there are duplicate actions on a single trigger, we'll just choose
    one arbitrarily.
    :param triggers: A list of `AlertRuleTrigger` instances from the same `AlertRule`
    :return: A list of deduplicated `AlertRuleTriggerAction` instances.
    """
    actions = _prioritize_actions(triggers=triggers)

    deduped: dict[tuple[Any, ...], AlertRuleTriggerAction] = {}
    for action in actions:
        key = (
            action.type,
            action.target_type,
            action.target_identifier,
            action.integration_id,
            action.sentry_app_id,
        )
        deduped.setdefault(key, action)
    return list(deduped.values())


def _get_subscriptions_from_alert_rule(
    alert_rule: AlertRule, projects: Collection[Project]
) -> Iterable[QuerySubscription]:
    """
    Fetches subscriptions associated with an alert rule filtered by a list of projects.
    Raises `ProjectsNotAssociatedWithAlertRuleError` if Projects aren't associated with
    the AlertRule
    :param alert_rule: The AlertRule to fetch subscriptions for
    :param projects: The Project we want subscriptions for
    :return: A list of QuerySubscriptions
    """
    excluded_subscriptions = _unpack_snuba_query(alert_rule).subscriptions.filter(
        project__in=projects
    )
    if len(excluded_subscriptions) != len(projects):
        invalid_slugs = {p.slug for p in projects} - {
            s.project.slug for s in excluded_subscriptions
        }
        raise ProjectsNotAssociatedWithAlertRuleError(invalid_slugs)
    return excluded_subscriptions


def create_alert_rule_trigger_action(
    trigger: AlertRuleTrigger,
    type: ActionService,
    target_type: ActionTarget,
    target_identifier: str | None = None,
    integration_id: int | None = None,
    sentry_app_id: int | None = None,
    use_async_lookup: bool = False,
    input_channel_id: str | None = None,
    sentry_app_config: dict[str, Any] | None = None,
    installations: list[RpcSentryAppInstallation] | None = None,
    integrations: list[RpcIntegration] | None = None,
    priority: str | None = None,
) -> AlertRuleTriggerAction:
    """
    Creates an AlertRuleTriggerAction
    :param trigger: The trigger to create the action on
    :param type: Which sort of action to take
    :param target_type: Which type of target to send to
    :param target_identifier: (Optional) The identifier of the target
    :param integration_id: (Optional) The Integration related to this action.
    :param sentry_app_id: (Optional) The Sentry App related to this action.
    :param use_async_lookup: (Optional) Longer lookup for the Slack channel async job
    :param input_channel_id: (Optional) Slack channel ID. If provided skips lookup
    :return: The created action
    """
    target_display: str | None = None
    if type.value in AlertRuleTriggerAction.EXEMPT_SERVICES:
        raise InvalidTriggerActionError("Selected notification service is exempt from alert rules")

    if type.value in AlertRuleTriggerAction.INTEGRATION_TYPES:
        if target_type != AlertRuleTriggerAction.TargetType.SPECIFIC:
            raise InvalidTriggerActionError("Must specify specific target type")

        target = get_target_identifier_display_for_integration(
            type,
            target_identifier,
            _unpack_organization(trigger.alert_rule),
            integration_id,
            use_async_lookup=use_async_lookup,
            input_channel_id=input_channel_id,
            integrations=integrations,
        )

    elif type == AlertRuleTriggerAction.Type.SENTRY_APP:
        target = _get_alert_rule_trigger_action_sentry_app(
            _unpack_organization(trigger.alert_rule), sentry_app_id, installations
        )

    else:
        target = AlertTarget(target_identifier, target_display)

    # store priority in the json sentry_app_config
    if priority is not None and type in [ActionService.PAGERDUTY, ActionService.OPSGENIE]:
        if sentry_app_config:
            sentry_app_config.update({"priority": priority})
        else:
            sentry_app_config = {"priority": priority}

    return AlertRuleTriggerAction.objects.create(
        alert_rule_trigger=trigger,
        type=type.value,
        target_type=target_type.value,
        target_identifier=target.identifier,
        target_display=target.display,
        integration_id=integration_id,
        sentry_app_id=sentry_app_id,
        sentry_app_config=sentry_app_config,
    )  # type: ignore[misc]
    # Ignore assigning sentry_app_config (dict[str, Any]) as JSONField


def update_alert_rule_trigger_action(
    trigger_action: AlertRuleTriggerAction,
    type: ActionService | None = None,
    target_type: ActionTarget | None = None,
    target_identifier: str | None = None,
    integration_id: int | None = None,
    sentry_app_id: int | None = None,
    use_async_lookup: bool = False,
    input_channel_id=None,
    sentry_app_config=None,
    installations: list[RpcSentryAppInstallation] | None = None,
    integrations: list[RpcIntegration] | None = None,
    priority: str | None = None,
) -> AlertRuleTriggerAction:
    """
    Updates values on an AlertRuleTriggerAction
    :param trigger_action: The trigger action to update
    :param type: Which sort of action to take
    :param target_type: Which type of target to send to
    :param target_identifier: The identifier of the target
    :param integration_id: (Optional) The ID of the Integration related to this action.
    :param sentry_app_id: (Optional) The ID of the SentryApp related to this action.
    :param use_async_lookup: (Optional) Longer lookup for the Slack channel async job
    :param input_channel_id: (Optional) Slack channel ID. If provided skips lookup
    :return:
    """
    updated_fields: dict[str, Any] = {}
    if type is not None:
        updated_fields["type"] = type.value
    if target_type is not None:
        updated_fields["target_type"] = target_type.value
    if integration_id is not None:
        updated_fields["integration_id"] = integration_id
    if sentry_app_id is not None:
        updated_fields["sentry_app_id"] = sentry_app_id
    if sentry_app_config is not None:
        updated_fields["sentry_app_config"] = sentry_app_config
    if target_identifier is not None:
        type = updated_fields.get("type", trigger_action.type)

        if type in AlertRuleTriggerAction.INTEGRATION_TYPES:
            integration_id = updated_fields.get("integration_id", trigger_action.integration_id)
            organization = _unpack_organization(trigger_action.alert_rule_trigger.alert_rule)

            target = get_target_identifier_display_for_integration(
                type,
                target_identifier,
                organization,
                integration_id,
                use_async_lookup=use_async_lookup,
                input_channel_id=input_channel_id,
                integrations=integrations,
            )
            updated_fields["target_display"] = target.display

        elif type == AlertRuleTriggerAction.Type.SENTRY_APP.value:
            sentry_app_id = updated_fields.get("sentry_app_id", trigger_action.sentry_app_id)
            organization = _unpack_organization(trigger_action.alert_rule_trigger.alert_rule)

            target = _get_alert_rule_trigger_action_sentry_app(
                organization, sentry_app_id, installations
            )
            updated_fields["target_display"] = target.display

        else:
            target = AlertTarget(target_identifier, None)

        updated_fields["target_identifier"] = target.identifier

    # store priority in the json sentry_app_config
    if priority is not None and type in [ActionService.PAGERDUTY, ActionService.OPSGENIE]:
        if updated_fields.get("sentry_app_config"):
            updated_fields["sentry_app_config"].update({"priority": priority})
        else:
            updated_fields["sentry_app_config"] = {"priority": priority}

    trigger_action.update(**updated_fields)
    return trigger_action


@dataclass(frozen=True, eq=True)
class AlertTarget:
    identifier: str | int | None
    display: str | None


def get_target_identifier_display_for_integration(
    action_type: ActionService,
    target_value: str | None,
    organization: Organization,
    integration_id: int | None,
    use_async_lookup: bool = True,
    input_channel_id: str | None = None,
    integrations: Iterable[RpcIntegration] | None = None,
) -> AlertTarget:
    if action_type == AlertRuleTriggerAction.Type.SLACK.value:
        return _get_target_identifier_display_for_slack(
            target_value, integration_id, use_async_lookup, input_channel_id, integrations
        )

    if target_value is None:
        raise InvalidTriggerActionError(f"{action_type.name} requires non-null target_value")
    return _get_target_identifier_display_from_target_value(
        action_type, target_value, organization, integration_id
    )


def _get_target_identifier_display_for_slack(
    target_value: str | None,
    integration_id: int | None,
    use_async_lookup: bool = True,
    input_channel_id: str | None = None,
    integrations: Iterable[RpcIntegration] | None = None,
) -> AlertTarget:
    # target_value is the Slack username or channel name
<<<<<<< HEAD
    if input_channel_id is not None:
        # if we have a value for input_channel_id, just set target identifier to that
        return AlertTarget(input_channel_id, target_value)

    if target_value is None:
        raise InvalidTriggerActionError(
            "Slack requires target_value if input_channel_id is not present"
=======
    if type == AlertRuleTriggerAction.Type.SLACK.value:
        # if we have a value for input_channel_id, just set target_identifier to that
        target_identifier = input_channel_id
        if target_identifier is not None:
            return target_identifier, target_value
        target_identifier = _get_alert_rule_trigger_action_slack_channel_id(
            target_value, integration_id, use_async_lookup, integrations
>>>>>>> b2b2ce50
        )
    if integration_id is None:
        raise InvalidTriggerActionError(
            "Slack requires integration_id if input_channel_id is not present"
        )
    target_identifier = _get_alert_rule_trigger_action_slack_channel_id(
        target_value, integration_id, use_async_lookup, integrations
    )
    return AlertTarget(target_identifier, target_value)


def _get_target_identifier_display_from_target_value(
    action_type: ActionService,
    target_value: str,
    organization: Organization,
    integration_id: int | None,
) -> AlertTarget:
    if action_type == AlertRuleTriggerAction.Type.SLACK.value:
        raise ValueError("Call _get_target_identifier_display_for_slack")

    elif action_type == AlertRuleTriggerAction.Type.MSTEAMS.value:
        # target_value is the MSTeams username or channel name
        if integration_id is None:
            raise InvalidTriggerActionError("MSTEAMS requires non-null integration_id")
        target_identifier = _get_alert_rule_trigger_action_msteams_channel_id(
            target_value, organization, integration_id
        )
        return AlertTarget(target_identifier, target_value)

    elif action_type == AlertRuleTriggerAction.Type.DISCORD.value:
        if integration_id is None:
            raise InvalidTriggerActionError("DISCORD requires non-null integration_id")
        target_identifier = _get_alert_rule_trigger_action_discord_channel_id(
            target_value, integration_id
        )
        return AlertTarget(target_identifier, target_value)

    elif action_type == AlertRuleTriggerAction.Type.PAGERDUTY.value:
        # target_value is the ID of the PagerDuty service
        return _get_alert_rule_trigger_action_pagerduty_service(
            target_value, organization, integration_id
        )
    elif action_type == AlertRuleTriggerAction.Type.OPSGENIE.value:
        return get_alert_rule_trigger_action_opsgenie_team(
            target_value, organization, integration_id
        )
    else:
        raise Exception("Not implemented")


def _get_alert_rule_trigger_action_slack_channel_id(
    name: str,
    integration_id: int,
    use_async_lookup: bool = True,
    integrations: Iterable[RpcIntegration] | None = None,
) -> str:
    from sentry.integrations.slack.utils.channel import get_channel_id

    if integrations is not None:
        try:
            integration = next(i for i in integrations if i.id == integration_id)
        except StopIteration:
            integration = None
    else:
        integration = integration_service.get_integration(integration_id=integration_id)
    if integration is None:
        raise InvalidTriggerActionError("Slack workspace is a required field.")

    try:
        channel_data = get_channel_id(integration, name, use_async_lookup)
    except DuplicateDisplayNameError as e:
        domain = integration.metadata["domain_name"]

        raise InvalidTriggerActionError(
            'Multiple users were found with display name "%s". Please use your username, found at %s/account/settings.'
            % (e, domain)
        )

    if channel_data.timed_out:
        raise ChannelLookupTimeoutError(
            "Could not find channel %s. We have timed out trying to look for it." % name
        )

    if channel_data.channel_id is None:
        raise InvalidTriggerActionError(
            "Could not find channel %s. Channel may not exist, or Sentry may not "
            "have been granted permission to access it" % name
        )

    return channel_data.channel_id


def _get_alert_rule_trigger_action_discord_channel_id(name: str, integration_id: int) -> str:
    from sentry.integrations.discord.utils.channel import validate_channel_id

    integration = integration_service.get_integration(integration_id=integration_id)
    if integration is None:
        raise InvalidTriggerActionError("Discord integration not found.")
    try:
        validate_channel_id(
            channel_id=name,
            guild_id=integration.external_id,
            guild_name=integration.name,
        )
    except ValidationError as e:
        raise InvalidTriggerActionError(e.message)
    except IntegrationError:
        raise InvalidTriggerActionError("Bad response from Discord channel lookup")
    except ApiTimeoutError:
        raise ChannelLookupTimeoutError(
            "Could not find channel %s. We have timed out trying to look for it." % name
        )

    return name


def _get_alert_rule_trigger_action_msteams_channel_id(
    name: str, organization: Organization, integration_id: int
) -> str:
    from sentry.integrations.msteams.utils import get_channel_id

    channel_id = get_channel_id(organization, integration_id, name)

    if channel_id is None:
        # no granting access for msteams channels unlike slack
        raise InvalidTriggerActionError("Could not find channel %s." % name)

    return channel_id


def _get_alert_rule_trigger_action_pagerduty_service(
    target_value: str, organization: Organization, integration_id: int | None
) -> AlertTarget:
    from sentry.integrations.pagerduty.utils import get_service

    org_integration = integration_service.get_organization_integration(
        integration_id=integration_id, organization_id=organization.id
    )
    service = get_service(org_integration, target_value)
    if not service:
        raise InvalidTriggerActionError("No PagerDuty service found.")

    return AlertTarget(service["id"], service["service_name"])


def get_alert_rule_trigger_action_opsgenie_team(
    target_value: str | None, organization: Organization, integration_id: int | None
) -> AlertTarget:
    from sentry.integrations.opsgenie.utils import get_team

    result = integration_service.organization_context(
        organization_id=organization.id, integration_id=integration_id
    )
    integration = result.integration
    oi = result.organization_integration
    if integration is None or oi is None:
        raise InvalidTriggerActionError("Opsgenie integration not found.")

    team = get_team(target_value, oi)
    if not team:
        raise InvalidTriggerActionError("No Opsgenie team found.")

    return AlertTarget(team["id"], team["team"])


def _get_alert_rule_trigger_action_sentry_app(
    organization: Organization,
    sentry_app_id: int | None,
    installations: Collection[RpcSentryAppInstallation] | None,
) -> AlertTarget:
    from sentry.sentry_apps.services.app import app_service

    if installations is None:
        installations = app_service.get_installed_for_organization(organization_id=organization.id)

    for installation in installations:
        if installation.sentry_app.id == sentry_app_id:
            return AlertTarget(sentry_app_id, installation.sentry_app.name)

    raise InvalidTriggerActionError("No SentryApp found.")


def delete_alert_rule_trigger_action(trigger_action: AlertRuleTriggerAction) -> None:
    """
    Schedules a deletion for a AlertRuleTriggerAction, and marks it as pending deletion.
    Marking it as pending deletion should filter out the object through the manager when querying.
    """
    RegionScheduledDeletion.schedule(instance=trigger_action, days=0)
    trigger_action.update(status=ObjectStatus.PENDING_DELETION)


def get_actions_for_trigger(trigger: AlertRuleTrigger) -> QuerySet[AlertRuleTriggerAction]:
    return AlertRuleTriggerAction.objects.filter(alert_rule_trigger=trigger)


def get_available_action_integrations_for_org(organization: Organization) -> list[RpcIntegration]:
    """
    Returns a list of integrations that the organization has installed. Integrations are
    filtered by the list of registered providers.
    :param organization:
    """

    providers = [
        registration.integration_provider
        for registration in AlertRuleTriggerAction.get_registered_factories()
        if registration.integration_provider is not None
    ]
    return integration_service.get_integrations(
        status=ObjectStatus.ACTIVE,
        org_integration_status=ObjectStatus.ACTIVE,
        organization_id=organization.id,
        providers=providers,
    )


def get_pagerduty_services(organization_id: int, integration_id: int) -> list[tuple[int, str]]:
    from sentry.integrations.pagerduty.utils import get_services

    org_int = integration_service.get_organization_integration(
        organization_id=organization_id, integration_id=integration_id
    )
    services = get_services(org_int)
    return [(s["id"], s["service_name"]) for s in services]


def get_opsgenie_teams(organization_id: int, integration_id: int) -> list[tuple[str, str]]:
    org_int = integration_service.get_organization_integration(
        organization_id=organization_id, integration_id=integration_id
    )
    if org_int is None:
        return []
    teams = []
    team_table = org_int.config.get("team_table")
    if team_table:
        teams = [(team["id"], team["team"]) for team in team_table]
    return teams


# TODO: This is temporarily needed to support back and forth translations for snuba / frontend.
# Uses a function from discover to break the aggregate down into parts, and then compare the "field"
# to a list of accepted fields, or a list of fields we need to translate.
# This can be dropped once snuba can handle this aliasing.
SUPPORTED_COLUMNS = [
    "tags[sentry:user]",
    "tags[sentry:dist]",
    "tags[sentry:release]",
    "transaction.duration",
]
TRANSLATABLE_COLUMNS = {
    "user": "tags[sentry:user]",
    "dist": "tags[sentry:dist]",
    "release": "tags[sentry:release]",
}


def get_column_from_aggregate(aggregate: str, allow_mri: bool) -> str | None:
    if allow_mri:
        mri_column = _get_column_from_aggregate_with_mri(aggregate)
        # Only if the column was allowed, we return it, otherwise we fallback to the old logic.
        if mri_column:
            return mri_column

    function = resolve_field(aggregate)
    if function.aggregate is not None:
        return function.aggregate[1]

    return None


def _get_column_from_aggregate_with_mri(aggregate: str) -> str | None:
    match = is_function(aggregate)
    if match is None:
        return None

    function = match.group("function")
    columns = match.group("columns")

    parsed_mri = parse_mri(columns)
    if parsed_mri is None:
        return None

    available_ops = set(get_available_operations(parsed_mri))
    if function not in available_ops:
        return None

    return columns


def check_aggregate_column_support(aggregate: str, allow_mri: bool = False) -> bool:
    # TODO(ddm): remove `allow_mri` once the experimental feature flag is removed.
    column = get_column_from_aggregate(aggregate, allow_mri)
    return (
        column is None
        or is_measurement(column)
        or column in SUPPORTED_COLUMNS
        or column in TRANSLATABLE_COLUMNS
        or (is_mri(column) and allow_mri)
    )


def translate_aggregate_field(
    aggregate: str, reverse: bool = False, allow_mri: bool = False
) -> str:
    column = get_column_from_aggregate(aggregate, allow_mri)
    if not reverse:
        if column in TRANSLATABLE_COLUMNS:
            return aggregate.replace(column, TRANSLATABLE_COLUMNS[column])
    else:
        if column is not None:
            for field, translated_field in TRANSLATABLE_COLUMNS.items():
                if translated_field == column:
                    return aggregate.replace(column, field)
    return aggregate


# TODO(Ecosystem): Convert to using get_filtered_actions
def get_slack_actions_with_async_lookups(
    organization: Organization,
    user: RpcUser | None,
    data: Mapping[str, Any],
) -> list[Mapping[str, Any]]:
    """Return Slack trigger actions that require async lookup"""
    try:
        from sentry.incidents.serializers import AlertRuleTriggerActionSerializer

        slack_actions = []
        for trigger in data["triggers"]:
            for action in trigger["actions"]:
                action = rewrite_trigger_action_fields(action)
                a_s = AlertRuleTriggerActionSerializer(
                    context={
                        "organization": organization,
                        "access": SystemAccess(),
                        "user": user,
                        "input_channel_id": action.get("inputChannelId"),
                        "installations": app_service.get_installed_for_organization(
                            organization_id=organization.id
                        ),
                    },
                    data=action,
                )
                # If a channel does not have a channel ID we should use an async look up to find it
                # The calling function will receive a list of channels in need of this look up and schedule it
                if a_s.is_valid():
                    if (
                        a_s.validated_data["type"].value == AlertRuleTriggerAction.Type.SLACK.value
                        and not a_s.validated_data["input_channel_id"]
                    ):
                        slack_actions.append(a_s.validated_data)
        return slack_actions
    except KeyError:
        # If we have any KeyErrors reading the data, we can just return nothing
        # This will cause the endpoint to try creating the rule synchronously
        # which will capture the error properly.
        return []


def get_slack_channel_ids(
    organization: Organization,
    user: RpcUser | None,
    data: Mapping[str, Any],
) -> Mapping[str, Any]:
    slack_actions = get_slack_actions_with_async_lookups(organization, user, data)
    mapped_slack_channels = {}
    for action in slack_actions:
        if not action["target_identifier"] in mapped_slack_channels:
            target = get_target_identifier_display_for_integration(
                action["type"].value,
                action["target_identifier"],
                organization,
                action["integration_id"],
            )
            mapped_slack_channels[action["target_identifier"]] = target.identifier
    return mapped_slack_channels


def rewrite_trigger_action_fields(action_data: dict[str, Any]) -> dict[str, Any]:
    if "integration_id" in action_data:
        action_data["integration"] = action_data.pop("integration_id")
    elif "integrationId" in action_data:
        action_data["integration"] = action_data.pop("integrationId")

    if "sentry_app_id" in action_data:
        action_data["sentry_app"] = action_data.pop("sentry_app_id")
    elif "sentryAppId" in action_data:
        action_data["sentry_app"] = action_data.pop("sentryAppId")

    if "settings" in action_data:
        action_data["sentry_app_config"] = action_data.pop("settings")
    return action_data


def get_filtered_actions(
    alert_rule_data: Mapping[str, Any],
    action_type: ActionService,
) -> list[dict[str, Any]]:
    def is_included(action: Mapping[str, Any]) -> bool:
        type_slug = action.get("type")
        if type_slug is None or not isinstance(type_slug, str):
            return False
        factory = AlertRuleTriggerAction.look_up_factory_by_slug(type_slug)
        return factory is not None and factory.service_type == action_type

    return [
        rewrite_trigger_action_fields(action)
        for trigger in alert_rule_data.get("triggers", [])
        for action in trigger.get("actions", [])
        if is_included(action)
    ]


def schedule_update_project_config(
    alert_rule: AlertRule, projects: Iterable[Project] | None
) -> None:
    """
    If `should_use_on_demand`, then invalidate the project configs
    """
    enabled_features = on_demand_metrics_feature_flags(_unpack_organization(alert_rule))
    prefilling = "organizations:on-demand-metrics-prefill" in enabled_features
    if (
        not projects
        or "organizations:on-demand-metrics-extraction" not in enabled_features
        and not prefilling
    ):
        return

    alert_snuba_query = _unpack_snuba_query(alert_rule)
    should_use_on_demand = should_use_on_demand_metrics(
        alert_snuba_query.dataset,
        alert_snuba_query.aggregate,
        alert_snuba_query.query,
        None,
        prefilling,
    )
    if should_use_on_demand:
        for project in projects:
            schedule_invalidate_project_config(
                trigger="alerts:create-on-demand-metric", project_id=project.id
            )<|MERGE_RESOLUTION|>--- conflicted
+++ resolved
@@ -1502,7 +1502,7 @@
     integration_id: int | None,
     use_async_lookup: bool = True,
     input_channel_id: str | None = None,
-    integrations: Iterable[RpcIntegration] | None = None,
+    integrations: Collection[RpcIntegration] | None = None,
 ) -> AlertTarget:
     if action_type == AlertRuleTriggerAction.Type.SLACK.value:
         return _get_target_identifier_display_for_slack(
@@ -1524,7 +1524,6 @@
     integrations: Iterable[RpcIntegration] | None = None,
 ) -> AlertTarget:
     # target_value is the Slack username or channel name
-<<<<<<< HEAD
     if input_channel_id is not None:
         # if we have a value for input_channel_id, just set target identifier to that
         return AlertTarget(input_channel_id, target_value)
@@ -1532,15 +1531,6 @@
     if target_value is None:
         raise InvalidTriggerActionError(
             "Slack requires target_value if input_channel_id is not present"
-=======
-    if type == AlertRuleTriggerAction.Type.SLACK.value:
-        # if we have a value for input_channel_id, just set target_identifier to that
-        target_identifier = input_channel_id
-        if target_identifier is not None:
-            return target_identifier, target_value
-        target_identifier = _get_alert_rule_trigger_action_slack_channel_id(
-            target_value, integration_id, use_async_lookup, integrations
->>>>>>> b2b2ce50
         )
     if integration_id is None:
         raise InvalidTriggerActionError(
