from __future__ import annotations

from contextlib import nullcontext
from random import random
from typing import Any, Callable, Literal, Mapping, Sequence, Type, Union, overload

import sentry_sdk
from django.core.cache import cache
from requests import PreparedRequest, Request, Response
from requests.exceptions import ConnectionError, HTTPError, Timeout

from sentry import audit_log, features
from sentry.constants import ObjectStatus
from sentry.exceptions import RestrictedIPAddress
from sentry.http import build_session
from sentry.integrations.notify_disable import notify_disable
from sentry.integrations.request_buffer import IntegrationRequestBuffer
from sentry.models import Organization, OrganizationIntegration, Project
from sentry.models.integrations.utils import is_response_error, is_response_success
from sentry.plugins.base import plugins
from sentry.services.hybrid_cloud.integration import integration_service
from sentry.utils import json, metrics
from sentry.utils.audit import create_system_audit_entry
from sentry.utils.hashlib import md5_text

from ..exceptions import ApiConnectionResetError, ApiHostError, ApiTimeoutError
from ..exceptions.base import ApiError
from ..response.base import BaseApiResponse
from ..track_response import TrackResponseMixin

# TODO(mgaeta): HACK Fix the line where _request() returns "{}".
BaseApiResponseX = Union[BaseApiResponse, Mapping[str, Any], Response]


class BaseApiClient(TrackResponseMixin):
    base_url: str | None = None

    allow_text = False

    allow_redirects: bool | None = None

    integration_type: str | None = None

    log_path: str | None = None

    metrics_prefix: str | None = None

    cache_time = 900

    page_size: int = 100

    page_number_limit = 10

    integration_name: str

    def __init__(
        self,
        integration_id: int | None = None,
        verify_ssl: bool = True,
        logging_context: Mapping[str, Any] | None = None,
    ) -> None:
        self.verify_ssl = verify_ssl
        self.logging_context = logging_context
        self.integration_id = integration_id

    def __enter__(self) -> BaseApiClient:
        return self

    def __exit__(self, exc_type: Type[Exception], exc_value: Exception, traceback: Any) -> None:
        # TODO(joshuarli): Look into reusing a SafeSession, and closing it here.
        #  Don't want to make the change until I completely understand urllib3
        #  machinery + how we override it, possibly do this along with urllib3
        #  upgrade.
        pass

    def get_cache_prefix(self) -> str:
        return f"{self.integration_type}.{self.name}.client:"

    def build_url(self, path: str) -> str:
        if path.startswith("/"):
            if not self.base_url:
                raise ValueError(f"Invalid URL: {path}")
            base_url = self.base_url.rstrip("/")
            path = path.lstrip("/")
            return f"{base_url}/{path}"
        return path

    def finalize_request(self, prepared_request: PreparedRequest) -> PreparedRequest:
        """
        Allows subclasses to add hooks before sending requests out
        """
        return prepared_request

    def _get_redis_key(self):
        """
        Returns the redis key for the integration or empty str if cannot make key
        """
        if self.integration_type == "plugin" and hasattr(self, "project_id"):
            return f"sentry-plugin-error:{self.plugin_name}-{self.project_id}"
        if not hasattr(self, "integration_id"):
            return ""
        if not self.integration_id:
            return ""
        return f"sentry-integration-error:{self.integration_id}"

    def is_response_fatal(self, resp: Response) -> bool:
        return False

    def is_response_error(self, resp: Response) -> bool:
        if resp.status_code:
            if resp.status_code >= 400 and resp.status_code != 429 and resp.status_code < 500:
                return True
        return False

    def is_response_success(self, resp: Response) -> bool:
        if resp.status_code:
            if resp.status_code < 300:
                return True
        return False

    def is_error_fatal(self, error: Exception) -> bool:
        return False

    @overload
    def _request(
        self,
        method: str,
        path: str,
        headers: Mapping[str, str] | None = None,
        data: Mapping[str, str] | None = None,
        params: Mapping[str, str] | None = None,
        auth: str | None = None,
        json: bool = True,
        allow_text: bool | None = None,
        allow_redirects: bool | None = None,
        timeout: int | None = None,
        ignore_webhook_errors: bool = False,
        prepared_request: PreparedRequest | None = None,
        raw_response: Literal[True] = ...,
    ) -> Response:
        ...

    @overload
    def _request(
        self,
        method: str,
        path: str,
        headers: Mapping[str, str] | None = None,
        data: Mapping[str, str] | None = None,
        params: Mapping[str, str] | None = None,
        auth: str | None = None,
        json: bool = True,
        allow_text: bool | None = None,
        allow_redirects: bool | None = None,
        timeout: int | None = None,
        ignore_webhook_errors: bool = False,
        prepared_request: PreparedRequest | None = None,
        raw_response: bool = ...,
    ) -> BaseApiResponseX:
        ...

    def _request(
        self,
        method: str,
        path: str,
        headers: Mapping[str, str] | None = None,
        data: Mapping[str, str] | None = None,
        params: Mapping[str, str] | None = None,
        auth: str | None = None,
        json: bool = True,
        allow_text: bool | None = None,
        allow_redirects: bool | None = None,
        timeout: int | None = None,
        ignore_webhook_errors: bool = False,
        prepared_request: PreparedRequest | None = None,
        raw_response: bool = False,
    ) -> BaseApiResponseX:
        if allow_text is None:
            allow_text = self.allow_text

        if allow_redirects is None:
            allow_redirects = self.allow_redirects

        if allow_redirects is None:  # is still None
            allow_redirects = method.upper() == "GET"

        if timeout is None:
            timeout = 30

        full_url = self.build_url(path)

        metrics.incr(
            f"{self.metrics_prefix}.http_request",
            sample_rate=1.0,
            tags={str(self.integration_type): self.name},
        )

        parent_span_id = None
        trace_id = None
        currently_in_server_transaction = False
        existing_transaction = None

        with sentry_sdk.configure_scope() as scope:
            if self.integration_type:
                scope.set_tag(self.integration_type, self.name)

            if scope.span is not None:
                parent_span_id = scope.span.span_id
                trace_id = scope.span.trace_id
                currently_in_server_transaction = (
                    scope.transaction and scope.transaction.op == sentry_sdk.consts.OP.HTTP_SERVER
                )
                if not currently_in_server_transaction and scope.transaction:
                    existing_transaction = {
                        "name": scope.transaction.name,
                        "op": scope.transaction.op,
                    }

        request = Request(
            method=method.upper(),
            url=full_url,
            headers=headers,
            json=data if json else None,
            data=data if not json else None,
            params=params,
            auth=auth,
        )
        _prepared_request = prepared_request if prepared_request is not None else request.prepare()

        with (
            sentry_sdk.start_transaction(
                op=f"{self.integration_type}.http",
                name=f"{self.integration_type}.http_response.{self.name}",
                parent_span_id=parent_span_id,
                trace_id=trace_id,
                sampled=random() < 0.05,
            )
            if not currently_in_server_transaction
            # `nullcontext()` results in `span` being None. (We do this so that any spans or errors
            # created attach themselves to the `http.server` transaction already in progress.)
            else nullcontext()
        ) as span:
            # TODO: Examine the values we get back here to decide if there are any other
            # existing transactions we should just let keep going rather than creating a new
            # transaction here
            if span and existing_transaction:
                span.set_data("existing_transaction", existing_transaction)

            try:
                with build_session() as session:
                    finalized_request = self.finalize_request(_prepared_request)
                    resp: Response = session.send(
                        finalized_request,
                        allow_redirects=allow_redirects,
                        timeout=timeout,
                        verify=self.verify_ssl,
                    )
                    if raw_response:
                        return resp
                    resp.raise_for_status()
            except RestrictedIPAddress as e:
                self.track_response_data("restricted_ip_address", span, e)
                self.record_error(e)
                raise ApiHostError.from_exception(e) from e
            except ConnectionError as e:
                self.track_response_data("connection_error", span, e)
                self.record_error(e)
                raise ApiHostError.from_exception(e) from e
            except Timeout as e:
                self.track_response_data("timeout", span, e)
                self.record_error(e)
                raise ApiTimeoutError.from_exception(e) from e
            except HTTPError as e:
                error_resp = e.response
                if error_resp is None:
                    self.track_response_data("unknown", span, e)

                    # It shouldn't be possible for integration_type to be null.
                    extra = {"url": full_url}
                    if self.integration_type:
                        extra[self.integration_type] = self.name
                    self.logger.exception("request.error", extra=extra)
                    self.record_error(e)
                    raise ApiError("Internal Error", url=full_url) from e
                self.track_response_data(error_resp.status_code, span, e)
                self.record_error(e)
                raise ApiError.from_response(error_resp, url=full_url) from e

            except Exception as e:
                # Sometimes a ConnectionResetError shows up two or three deep in an exception
                # chain, and you end up with an exception like
                #     `ChunkedEncodingError("Connection broken: ConnectionResetError(104, 'Connection reset by peer')",
                #          ConnectionResetError(104, 'Connection reset by peer'))`,
                # which is a ChunkedEncodingError caused by a ProtocolError caused by a ConnectionResetError.
                # Rather than worrying about what the other layers might be, we just stringify to detect this.
                if "ConnectionResetError" in str(e):
                    self.track_response_data("connection_reset_error", span, e)
                    self.record_error(e)
                    raise ApiConnectionResetError("Connection reset by peer", url=full_url) from e
                # The same thing can happen with an InvalidChunkLength exception, which is a subclass of HTTPError
                if "InvalidChunkLength" in str(e):
                    self.track_response_data("invalid_chunk_length", span, e)
                    self.record_error(e)
                    raise ApiError("Connection broken: invalid chunk length", url=full_url) from e

                # If it's not something we recognize, let the caller deal with it
                raise e

            self.track_response_data(resp.status_code, span, None, resp)

            self.record_response(resp)

            if resp.status_code == 204:
                return {}

            return BaseApiResponse.from_response(
                resp, allow_text=allow_text, ignore_webhook_errors=ignore_webhook_errors
            )

    # subclasses should override ``request``
    def request(self, *args: Any, **kwargs: Any) -> BaseApiResponseX:
        return self._request(*args, **kwargs)

    def delete(self, *args: Any, **kwargs: Any) -> BaseApiResponseX:
        return self.request("DELETE", *args, **kwargs)

    def _get_cached(self, path: str, method: str, *args: Any, **kwargs: Any) -> BaseApiResponseX:
        query = ""
        if kwargs.get("params", None):
            query = json.dumps(kwargs.get("params"))
        key = self.get_cache_prefix() + md5_text(self.build_url(path), query).hexdigest()

        result: BaseApiResponseX | None = cache.get(key)
        if result is None:
            result = self.request(method, path, *args, **kwargs)
            cache.set(key, result, self.cache_time)
        return result

    def get_cached(self, path: str, *args: Any, **kwargs: Any) -> BaseApiResponseX:
        return self._get_cached(path, "GET", *args, **kwargs)

    def get(self, *args: Any, **kwargs: Any) -> BaseApiResponseX:
        return self.request("GET", *args, **kwargs)

    def patch(self, *args: Any, **kwargs: Any) -> BaseApiResponseX:
        return self.request("PATCH", *args, **kwargs)

    def post(self, *args: Any, **kwargs: Any) -> BaseApiResponseX:
        return self.request("POST", *args, **kwargs)

    def put(self, *args: Any, **kwargs: Any) -> BaseApiResponseX:
        return self.request("PUT", *args, **kwargs)

    def head(self, *args: Any, **kwargs: Any) -> BaseApiResponseX:
        return self.request("HEAD", *args, **kwargs)

    def head_cached(self, path: str, *args: Any, **kwargs: Any) -> BaseApiResponseX:
        return self._get_cached(path, "HEAD", *args, **kwargs)

    def get_with_pagination(
        self,
        path: str,
        gen_params: Callable[..., Any],
        get_results: Callable[..., Any],
        *args: Any,
        **kwargs: Any,
    ) -> Sequence[BaseApiResponse]:
        page_size = self.page_size
        offset = 0
        output = []

        for i in range(self.page_number_limit):
            resp = self.get(path, params=gen_params(i, page_size))
            results = get_results(resp)
            num_results = len(results)

            output += results
            offset += num_results
            # if the number is lower than our page_size, we can quit
            if num_results < page_size:
                return output
        return output

    def record_response(self, response: Response):
        redis_key = self._get_redis_key()
        if not len(redis_key):
            return
<<<<<<< HEAD
        try:
            buffer = IntegrationRequestBuffer(redis_key)
            if self.is_response_fatal(response):
                buffer.record_fatal()
            else:
                if is_response_success(response):
                    buffer.record_success()
                    return
                if is_response_error(response):
                    buffer.record_error()
                if randint(0, 99) == 0:
                    (
                        rpc_integration,
                        rpc_org_integration,
                    ) = integration_service.get_organization_contexts(
                        integration_id=self.integration_id
                    )
                    if rpc_integration.provider in ("github", "gitlab", "slack"):
                        extra = {
                            "integration_id": self.integration_id,
                            "buffer_record": buffer._get_all_from_buffer(),
                        }
                        if len(rpc_org_integration) == 0 and rpc_integration is None:
                            extra["provider"] = "unknown"
                            extra["organization_id"] = "unknown"
                        elif len(rpc_org_integration) == 0:
                            extra["provider"] = rpc_integration.provider
                            extra["organization_id"] = "unknown"
                        else:
                            extra["provider"] = rpc_integration.provider
                            extra["organization_id"] = rpc_org_integration[0].organization_id
                        self.logger.info(
                            "integration.error.record",
                            extra=extra,
                        )
            if buffer.is_integration_broken():
                self.disable_plugin(buffer) if self.integration_type == "plugin" and plugins.exists(
                    self.slug
                ) else self.disable_integration(buffer)

        except Exception:
            metrics.incr("integration.slack.disable_on_broken.redis")
            return
=======
        buffer = IntegrationRequestBuffer(redis_key)
        if self.is_response_fatal(response):
            buffer.record_fatal()
        else:
            if is_response_success(response):
                buffer.record_success()
                return
            if is_response_error(response):
                buffer.record_error()
        if buffer.is_integration_broken():
            self.disable_integration(buffer)
>>>>>>> 908937d5

    def record_error(self, error: Exception):
        redis_key = self._get_redis_key()
        if not len(redis_key):
            return
<<<<<<< HEAD
        try:
            buffer = IntegrationRequestBuffer(redis_key)
            if self.is_error_fatal(error):
                buffer.record_fatal()
            else:
                buffer.record_error()
            if randint(0, 99) == 0:
                (
                    rpc_integration,
                    rpc_org_integration,
                ) = integration_service.get_organization_contexts(
                    integration_id=self.integration_id
                )
                if rpc_integration.provider in ("github", "gitlab"):
                    extra = {
                        "integration_id": self.integration_id,
                        "buffer_record": buffer._get_all_from_buffer(),
                    }
                    if len(rpc_org_integration) == 0 and rpc_integration is None:
                        extra["provider"] = "unknown"
                        extra["organization_id"] = "unknown"
                    elif len(rpc_org_integration) == 0:
                        extra["provider"] = rpc_integration.provider
                        extra["organization_id"] = "unknown"
                    else:
                        extra["provider"] = rpc_integration.provider
                        extra["organization_id"] = rpc_org_integration[0].organization_id
                    self.logger.info(
                        "integration.error.record",
                        extra=extra,
                    )
            if buffer.is_integration_broken():
                self.disable_plugin(buffer) if self.integration_type == "plugin" and plugins.exists(
                    self.slug
                ) else self.disable_integration(buffer)
        except Exception:
            metrics.incr("integration.slack.disable_on_broken.redis")
            return
=======
        buffer = IntegrationRequestBuffer(redis_key)
        if self.is_error_fatal(error):
            buffer.record_fatal()
        else:
            buffer.record_error()
        if buffer.is_integration_broken():
            self.disable_integration(buffer)
>>>>>>> 908937d5

    def disable_integration(self, buffer) -> None:
        rpc_integration, rpc_org_integration = integration_service.get_organization_contexts(
            integration_id=self.integration_id
        )
        if (
            integration_service.get_integration(integration_id=rpc_integration.id).status
            == ObjectStatus.DISABLED
        ):
            return

        oi = OrganizationIntegration.objects.filter(integration_id=self.integration_id)[0]
        org = Organization.objects.get(id=oi.organization_id)

        extra = {
            "integration_id": self.integration_id,
            "buffer_record": buffer._get_all_from_buffer(),
        }
        if len(rpc_org_integration) == 0 and rpc_integration is None:
            extra["provider"] = "unknown"
            extra["organization_id"] = "unknown"
        elif len(rpc_org_integration) == 0:
            extra["provider"] = rpc_integration.provider
            extra["organization_id"] = "unknown"
        elif rpc_integration is None:
            extra["provider"] = "unknown"
            extra["organization_id"] = rpc_org_integration[0].organization_id
        else:
            extra["provider"] = rpc_integration.provider
            extra["organization_id"] = rpc_org_integration[0].organization_id

        self.logger.info(
            "integration.disabled",
            extra=extra,
        )

        if (
            (rpc_integration.provider == "slack" and buffer.is_integration_fatal_broken())
            or (
                features.has("organizations:github-disable-on-broken", org)
                and rpc_integration.provider == "github"
            )
            or (
                features.has("organizations:gitlab-disable-on-broken", org)
                and rpc_integration.provider == "gitlab"
            )
        ):

            integration_service.update_integration(
                integration_id=rpc_integration.id, status=ObjectStatus.DISABLED
            )
            notify_disable(org, rpc_integration.provider, self._get_redis_key())
            buffer.clear()
            create_system_audit_entry(
                organization=org,
                target_object=org.id,
                event=audit_log.get_event_id("INTEGRATION_DISABLED"),
                data={"provider": rpc_integration.provider},
            )
        return

    def disable_plugin(self, buffer) -> None:
        plugin = plugins.get(self.slug)
        if not plugin.is_enabled():
            return

        project = Project.objects.get(id=self.project_id)

        extra = {
            "project_id": self.project_id,
            "buffer_record": buffer._get_all_from_buffer(),
            "provider": self.plugin_name,
        }
        if project:
            extra["organization_id"] = project.organization.id
        else:
            extra["organization_id"] = "unknown"

        self.logger.info(
            "plugin.disabled",
            extra=extra,
        )
        if features.has("organizations:plugin-disable-on-broken", project.organization):
            plugin.disable()
            notify_disable(project.organization, self.plugin_name, self._get_redis_key())
            buffer.clear()<|MERGE_RESOLUTION|>--- conflicted
+++ resolved
@@ -385,51 +385,6 @@
         redis_key = self._get_redis_key()
         if not len(redis_key):
             return
-<<<<<<< HEAD
-        try:
-            buffer = IntegrationRequestBuffer(redis_key)
-            if self.is_response_fatal(response):
-                buffer.record_fatal()
-            else:
-                if is_response_success(response):
-                    buffer.record_success()
-                    return
-                if is_response_error(response):
-                    buffer.record_error()
-                if randint(0, 99) == 0:
-                    (
-                        rpc_integration,
-                        rpc_org_integration,
-                    ) = integration_service.get_organization_contexts(
-                        integration_id=self.integration_id
-                    )
-                    if rpc_integration.provider in ("github", "gitlab", "slack"):
-                        extra = {
-                            "integration_id": self.integration_id,
-                            "buffer_record": buffer._get_all_from_buffer(),
-                        }
-                        if len(rpc_org_integration) == 0 and rpc_integration is None:
-                            extra["provider"] = "unknown"
-                            extra["organization_id"] = "unknown"
-                        elif len(rpc_org_integration) == 0:
-                            extra["provider"] = rpc_integration.provider
-                            extra["organization_id"] = "unknown"
-                        else:
-                            extra["provider"] = rpc_integration.provider
-                            extra["organization_id"] = rpc_org_integration[0].organization_id
-                        self.logger.info(
-                            "integration.error.record",
-                            extra=extra,
-                        )
-            if buffer.is_integration_broken():
-                self.disable_plugin(buffer) if self.integration_type == "plugin" and plugins.exists(
-                    self.slug
-                ) else self.disable_integration(buffer)
-
-        except Exception:
-            metrics.incr("integration.slack.disable_on_broken.redis")
-            return
-=======
         buffer = IntegrationRequestBuffer(redis_key)
         if self.is_response_fatal(response):
             buffer.record_fatal()
@@ -441,52 +396,11 @@
                 buffer.record_error()
         if buffer.is_integration_broken():
             self.disable_integration(buffer)
->>>>>>> 908937d5
 
     def record_error(self, error: Exception):
         redis_key = self._get_redis_key()
         if not len(redis_key):
             return
-<<<<<<< HEAD
-        try:
-            buffer = IntegrationRequestBuffer(redis_key)
-            if self.is_error_fatal(error):
-                buffer.record_fatal()
-            else:
-                buffer.record_error()
-            if randint(0, 99) == 0:
-                (
-                    rpc_integration,
-                    rpc_org_integration,
-                ) = integration_service.get_organization_contexts(
-                    integration_id=self.integration_id
-                )
-                if rpc_integration.provider in ("github", "gitlab"):
-                    extra = {
-                        "integration_id": self.integration_id,
-                        "buffer_record": buffer._get_all_from_buffer(),
-                    }
-                    if len(rpc_org_integration) == 0 and rpc_integration is None:
-                        extra["provider"] = "unknown"
-                        extra["organization_id"] = "unknown"
-                    elif len(rpc_org_integration) == 0:
-                        extra["provider"] = rpc_integration.provider
-                        extra["organization_id"] = "unknown"
-                    else:
-                        extra["provider"] = rpc_integration.provider
-                        extra["organization_id"] = rpc_org_integration[0].organization_id
-                    self.logger.info(
-                        "integration.error.record",
-                        extra=extra,
-                    )
-            if buffer.is_integration_broken():
-                self.disable_plugin(buffer) if self.integration_type == "plugin" and plugins.exists(
-                    self.slug
-                ) else self.disable_integration(buffer)
-        except Exception:
-            metrics.incr("integration.slack.disable_on_broken.redis")
-            return
-=======
         buffer = IntegrationRequestBuffer(redis_key)
         if self.is_error_fatal(error):
             buffer.record_fatal()
@@ -494,7 +408,6 @@
             buffer.record_error()
         if buffer.is_integration_broken():
             self.disable_integration(buffer)
->>>>>>> 908937d5
 
     def disable_integration(self, buffer) -> None:
         rpc_integration, rpc_org_integration = integration_service.get_organization_contexts(
