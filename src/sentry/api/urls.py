--- conflicted
+++ resolved
@@ -1650,16 +1650,12 @@
         name="sentry-api-0-organization-monitor-index-stats",
     ),
     re_path(
-<<<<<<< HEAD
-        r"^(?P<organization_id_or_slug>[^\/]+)/monitors-schedule-data/$",
-=======
-        r"^(?P<organization_slug>[^\/]+)/processing-errors/$",
+        r"^(?P<organization_id_or_slug>[^\/]+)/processing-errors/$",
         OrganizationMonitorProcessingErrorsIndexEndpoint.as_view(),
         name="sentry-api-0-organization-monitor-processing-errors-index",
     ),
     re_path(
-        r"^(?P<organization_slug>[^\/]+)/monitors-schedule-data/$",
->>>>>>> bc24940e
+        r"^(?P<organization_id_or_slug>[^\/]+)/monitors-schedule-data/$",
         OrganizationMonitorScheduleSampleDataEndpoint.as_view(),
         name="sentry-api-0-organization-monitors-schedule-sample-data",
     ),
