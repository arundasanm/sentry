--- conflicted
+++ resolved
@@ -97,12 +97,7 @@
 
         self.client.ltrim(key, ltrim_index, -1)
 
-<<<<<<< HEAD
-        sentry_sdk.set_tag("current_timestamp", now)
-        sentry_sdk.set_tag("segment_timestamp", processed_segment_ts)
-=======
         segment_context = {"current_timestamp": now, "segment_timestamp": processed_segment_ts}
         sentry_sdk.set_context("processed_segment", segment_context)
->>>>>>> be9c4862
 
         return segment_keys