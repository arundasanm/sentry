--- conflicted
+++ resolved
@@ -160,34 +160,8 @@
 
 
 # Note that experiments are run AFTER the initial replacements. Which means they MUST not catch replacements made
-<<<<<<< HEAD
 # in the primary parameterization regex.
 _parameterization_regex_experiments: list[ParameterizationExperiment] = []
-=======
-# in the primary parameterization regex. E.g. "md5" might be caught by the "uniq_id" experiment, so it is explicitly excluded
-_parameterization_regex_experiments = [
-    ParameterizationExperiment(
-        name="uniq_id",
-        regex=re.compile(
-            _parameterization_regex_str
-            + r"""|
-                (?P<uniq_id>
-                    \b
-                    (?!(md5|sha1)) # TODO: remove this line after experiment is done
-                    (?!\w*?[\.:\-]\w*?\b) # No colons, dots, or dashes
-                    # Interleaved numbers and letters
-                    (?=
-                        (\w*?[0-9]\w*?[a-zA-Z]\w*?[0-9]\b)
-                        | (\w*?[a-zA-Z]\w*?[0-9]\w*?[a-zA-Z]\b)
-                    )
-                    [\w_]+?
-                    \b
-                )
-            """
-        ),
-    ),
-]
->>>>>>> b3d9db8a
 
 
 def normalize_message_for_grouping(message: str, event: Event, share_analytics: bool = True) -> str:
